//! A SQLite backed implementation of the Catalog

use crate::{
    interface::{
<<<<<<< HEAD
        self, CasFailure, Catalog, ColumnRepo, ColumnTypeMismatchSnafu, Error, NamespaceRepo,
        ParquetFileRepo, PartitionRepo, QueryPoolRepo, RepoCollection, Result, ShardRepo,
        SoftDeletedRows, TableRepo, TopicMetadataRepo, MAX_PARQUET_FILES_SELECTED_ONCE,
=======
        self, sealed::TransactionFinalize, CasFailure, Catalog, ColumnRepo,
        ColumnTypeMismatchSnafu, Error, NamespaceRepo, ParquetFileRepo, PartitionRepo,
        QueryPoolRepo, RepoCollection, Result, SoftDeletedRows, TableRepo, TopicMetadataRepo,
        Transaction, MAX_PARQUET_FILES_SELECTED_ONCE,
>>>>>>> 3c73598a
    },
    kafkaless_transition::{TRANSITION_SHARD_ID, TRANSITION_SHARD_INDEX},
    metrics::MetricDecorator,
    DEFAULT_MAX_COLUMNS_PER_TABLE, DEFAULT_MAX_TABLES, SHARED_TOPIC_ID, SHARED_TOPIC_NAME,
};
use async_trait::async_trait;
use data_types::{
    Column, ColumnId, ColumnSet, ColumnType, CompactionLevel, Namespace, NamespaceId, ParquetFile,
    ParquetFileId, ParquetFileParams, Partition, PartitionId, PartitionKey, QueryPool, QueryPoolId,
    SequenceNumber, SkippedCompaction, Table, TableId, Timestamp, TopicId, TopicMetadata,
};
use serde::{Deserialize, Serialize};
use std::collections::HashSet;
use std::{collections::HashMap, fmt::Display};

use iox_time::{SystemProvider, TimeProvider};
use metric::Registry;
use observability_deps::tracing::debug;
use parking_lot::Mutex;
use snafu::prelude::*;
use sqlx::types::Json;
use sqlx::{
    migrate::Migrator, sqlite::SqliteConnectOptions, types::Uuid, Executor, Pool, Row, Sqlite,
    SqlitePool,
};
use std::str::FromStr;
use std::sync::Arc;

static MIGRATOR: Migrator = sqlx::migrate!("sqlite/migrations");

/// SQLite connection options.
#[derive(Debug, Clone)]
pub struct SqliteConnectionOptions {
    /// DSN.
    pub dsn: String,
}

/// SQLite catalog.
#[derive(Debug)]
pub struct SqliteCatalog {
    metrics: Arc<Registry>,
    pool: Pool<Sqlite>,
    time_provider: Arc<dyn TimeProvider>,
    options: SqliteConnectionOptions,
}

// struct to get return value from "select count(id) ..." query
#[derive(sqlx::FromRow)]
struct Count {
    count: i64,
}

/// transaction for [`SqliteCatalog`].
#[derive(Debug)]
pub struct SqliteTxn {
    inner: Mutex<SqliteTxnInner>,
    time_provider: Arc<dyn TimeProvider>,
}

#[derive(Debug)]
struct SqliteTxnInner {
    pool: Pool<Sqlite>,
}

impl<'c> Executor<'c> for &'c mut SqliteTxnInner {
    type Database = Sqlite;

    #[allow(clippy::type_complexity)]
    fn fetch_many<'e, 'q: 'e, E: 'q>(
        self,
        query: E,
    ) -> futures::stream::BoxStream<
        'e,
        Result<
            sqlx::Either<
                <Self::Database as sqlx::Database>::QueryResult,
                <Self::Database as sqlx::Database>::Row,
            >,
            sqlx::Error,
        >,
    >
    where
        'c: 'e,
        E: sqlx::Execute<'q, Self::Database>,
    {
        self.pool.fetch_many(query)
    }

    fn fetch_optional<'e, 'q: 'e, E: 'q>(
        self,
        query: E,
    ) -> futures::future::BoxFuture<
        'e,
        Result<Option<<Self::Database as sqlx::Database>::Row>, sqlx::Error>,
    >
    where
        'c: 'e,
        E: sqlx::Execute<'q, Self::Database>,
    {
        self.pool.fetch_optional(query)
    }

    fn prepare_with<'e, 'q: 'e>(
        self,
        sql: &'q str,
        parameters: &'e [<Self::Database as sqlx::Database>::TypeInfo],
    ) -> futures::future::BoxFuture<
        'e,
        Result<<Self::Database as sqlx::database::HasStatement<'q>>::Statement, sqlx::Error>,
    >
    where
        'c: 'e,
    {
        self.pool.prepare_with(sql, parameters)
    }

    fn describe<'e, 'q: 'e>(
        self,
        sql: &'q str,
    ) -> futures::future::BoxFuture<'e, Result<sqlx::Describe<Self::Database>, sqlx::Error>>
    where
        'c: 'e,
    {
        self.pool.describe(sql)
    }
}

impl SqliteCatalog {
    /// Connect to the catalog store.
    pub async fn connect(options: SqliteConnectionOptions, metrics: Arc<Registry>) -> Result<Self> {
        let opts = SqliteConnectOptions::from_str(&options.dsn)
            .map_err(|e| Error::SqlxError { source: e })?
            .create_if_missing(true);

        let pool = SqlitePool::connect_with(opts)
            .await
            .map_err(|e| Error::SqlxError { source: e })?;
        Ok(Self {
            metrics,
            pool,
            time_provider: Arc::new(SystemProvider::new()),
            options,
        })
    }
}

impl Display for SqliteCatalog {
    fn fmt(&self, f: &mut std::fmt::Formatter<'_>) -> std::fmt::Result {
        write!(f, "Sqlite(dsn='{}')", self.options.dsn)
    }
}

#[async_trait]
impl Catalog for SqliteCatalog {
    async fn setup(&self) -> Result<()> {
        MIGRATOR
            .run(&self.pool)
            .await
            .map_err(|e| Error::Setup { source: e.into() })?;

        // We need to manually insert the topic here so that we can create the transition shard below.
        sqlx::query(
            r#"
INSERT INTO topic (name)
VALUES ($1)
ON CONFLICT (name)
DO NOTHING;
        "#,
        )
        .bind(SHARED_TOPIC_NAME)
        .execute(&self.pool)
        .await
        .map_err(|e| Error::Setup { source: e })?;

        // The transition shard must exist and must have magic ID and INDEX.
        sqlx::query(
            r#"
INSERT INTO shard (id, topic_id, shard_index, min_unpersisted_sequence_number)
VALUES ($1, $2, $3, 0)
ON CONFLICT (topic_id, shard_index)
DO NOTHING;
        "#,
        )
        .bind(TRANSITION_SHARD_ID)
        .bind(SHARED_TOPIC_ID)
        .bind(TRANSITION_SHARD_INDEX)
        .execute(&self.pool)
        .await
        .map_err(|e| Error::Setup { source: e })?;

        Ok(())
    }

    async fn repositories(&self) -> Box<dyn RepoCollection> {
        Box::new(MetricDecorator::new(
            SqliteTxn {
                inner: Mutex::new(SqliteTxnInner {
                    pool: self.pool.clone(),
                }),
                time_provider: Arc::clone(&self.time_provider),
            },
            Arc::clone(&self.metrics),
        ))
    }

    fn metrics(&self) -> Arc<Registry> {
        Arc::clone(&self.metrics)
    }

    fn time_provider(&self) -> Arc<dyn TimeProvider> {
        Arc::clone(&self.time_provider)
    }
}

#[async_trait]
impl RepoCollection for SqliteTxn {
    fn topics(&mut self) -> &mut dyn TopicMetadataRepo {
        self
    }

    fn query_pools(&mut self) -> &mut dyn QueryPoolRepo {
        self
    }

    fn namespaces(&mut self) -> &mut dyn NamespaceRepo {
        self
    }

    fn tables(&mut self) -> &mut dyn TableRepo {
        self
    }

    fn columns(&mut self) -> &mut dyn ColumnRepo {
        self
    }

    fn partitions(&mut self) -> &mut dyn PartitionRepo {
        self
    }

    fn parquet_files(&mut self) -> &mut dyn ParquetFileRepo {
        self
    }
}

#[async_trait]
impl TopicMetadataRepo for SqliteTxn {
    async fn create_or_get(&mut self, name: &str) -> Result<TopicMetadata> {
        let rec = sqlx::query_as::<_, TopicMetadata>(
            r#"
INSERT INTO topic ( name )
VALUES ( $1 )
ON CONFLICT (name)
DO UPDATE SET name = topic.name
RETURNING *;
        "#,
        )
        .bind(name) // $1
        .fetch_one(self.inner.get_mut())
        .await
        .map_err(|e| Error::SqlxError { source: e })?;

        Ok(rec)
    }

    async fn get_by_name(&mut self, name: &str) -> Result<Option<TopicMetadata>> {
        let rec = sqlx::query_as::<_, TopicMetadata>(
            r#"
SELECT *
FROM topic
WHERE name = $1;
        "#,
        )
        .bind(name) // $1
        .fetch_one(self.inner.get_mut())
        .await;

        if let Err(sqlx::Error::RowNotFound) = rec {
            return Ok(None);
        }

        let topic = rec.map_err(|e| Error::SqlxError { source: e })?;

        Ok(Some(topic))
    }
}

#[async_trait]
impl QueryPoolRepo for SqliteTxn {
    async fn create_or_get(&mut self, name: &str) -> Result<QueryPool> {
        let rec = sqlx::query_as::<_, QueryPool>(
            r#"
INSERT INTO query_pool ( name )
VALUES ( $1 )
ON CONFLICT (name)
DO UPDATE SET name = query_pool.name
RETURNING *;
        "#,
        )
        .bind(name) // $1
        .fetch_one(self.inner.get_mut())
        .await
        .map_err(|e| Error::SqlxError { source: e })?;

        Ok(rec)
    }
}

#[async_trait]
impl NamespaceRepo for SqliteTxn {
    async fn create(
        &mut self,
        name: &str,
        retention_period_ns: Option<i64>,
        topic_id: TopicId,
        query_pool_id: QueryPoolId,
    ) -> Result<Namespace> {
        let rec = sqlx::query_as::<_, Namespace>(
            r#"
                INSERT INTO namespace ( name, topic_id, query_pool_id, retention_period_ns, max_tables )
                VALUES ( $1, $2, $3, $4, $5 )
                RETURNING *;
            "#,
        )
            .bind(name) // $1
            .bind(topic_id) // $2
            .bind(query_pool_id) // $3
            .bind(retention_period_ns) // $4
            .bind(DEFAULT_MAX_TABLES); // $5

        let rec = rec.fetch_one(self.inner.get_mut()).await.map_err(|e| {
            if is_unique_violation(&e) {
                Error::NameExists {
                    name: name.to_string(),
                }
            } else if is_fk_violation(&e) {
                Error::ForeignKeyViolation { source: e }
            } else {
                Error::SqlxError { source: e }
            }
        })?;

        // Ensure the column default values match the code values.
        debug_assert_eq!(rec.max_tables, DEFAULT_MAX_TABLES);
        debug_assert_eq!(rec.max_columns_per_table, DEFAULT_MAX_COLUMNS_PER_TABLE);

        Ok(rec)
    }

    async fn list(&mut self, deleted: SoftDeletedRows) -> Result<Vec<Namespace>> {
        let rec = sqlx::query_as::<_, Namespace>(
            format!(
                r#"SELECT * FROM namespace WHERE {v};"#,
                v = deleted.as_sql_predicate()
            )
            .as_str(),
        )
        .fetch_all(self.inner.get_mut())
        .await
        .map_err(|e| Error::SqlxError { source: e })?;

        Ok(rec)
    }

    async fn get_by_id(
        &mut self,
        id: NamespaceId,
        deleted: SoftDeletedRows,
    ) -> Result<Option<Namespace>> {
        let rec = sqlx::query_as::<_, Namespace>(
            format!(
                r#"SELECT * FROM namespace WHERE id=$1 AND {v};"#,
                v = deleted.as_sql_predicate()
            )
            .as_str(),
        )
        .bind(id) // $1
        .fetch_one(self.inner.get_mut())
        .await;

        if let Err(sqlx::Error::RowNotFound) = rec {
            return Ok(None);
        }

        let namespace = rec.map_err(|e| Error::SqlxError { source: e })?;

        Ok(Some(namespace))
    }

    async fn get_by_name(
        &mut self,
        name: &str,
        deleted: SoftDeletedRows,
    ) -> Result<Option<Namespace>> {
        let rec = sqlx::query_as::<_, Namespace>(
            format!(
                r#"SELECT * FROM namespace WHERE name=$1 AND {v};"#,
                v = deleted.as_sql_predicate()
            )
            .as_str(),
        )
        .bind(name) // $1
        .fetch_one(self.inner.get_mut())
        .await;

        if let Err(sqlx::Error::RowNotFound) = rec {
            return Ok(None);
        }

        let namespace = rec.map_err(|e| Error::SqlxError { source: e })?;

        Ok(Some(namespace))
    }

    async fn soft_delete(&mut self, name: &str) -> Result<()> {
        let flagged_at = Timestamp::from(self.time_provider.now());

        // note that there is a uniqueness constraint on the name column in the DB
        sqlx::query(r#"UPDATE namespace SET deleted_at=$1 WHERE name = $2;"#)
            .bind(flagged_at) // $1
            .bind(name) // $2
            .execute(self.inner.get_mut())
            .await
            .context(interface::CouldNotDeleteNamespaceSnafu)
            .map(|_| ())
    }

    async fn update_table_limit(&mut self, name: &str, new_max: i32) -> Result<Namespace> {
        let rec = sqlx::query_as::<_, Namespace>(
            r#"
UPDATE namespace
SET max_tables = $1
WHERE name = $2
RETURNING *;
        "#,
        )
        .bind(new_max)
        .bind(name)
        .fetch_one(self.inner.get_mut())
        .await;

        let namespace = rec.map_err(|e| match e {
            sqlx::Error::RowNotFound => Error::NamespaceNotFoundByName {
                name: name.to_string(),
            },
            _ => Error::SqlxError { source: e },
        })?;

        Ok(namespace)
    }

    async fn update_column_limit(&mut self, name: &str, new_max: i32) -> Result<Namespace> {
        let rec = sqlx::query_as::<_, Namespace>(
            r#"
UPDATE namespace
SET max_columns_per_table = $1
WHERE name = $2
RETURNING *;
        "#,
        )
        .bind(new_max)
        .bind(name)
        .fetch_one(self.inner.get_mut())
        .await;

        let namespace = rec.map_err(|e| match e {
            sqlx::Error::RowNotFound => Error::NamespaceNotFoundByName {
                name: name.to_string(),
            },
            _ => Error::SqlxError { source: e },
        })?;

        Ok(namespace)
    }

    async fn update_retention_period(
        &mut self,
        name: &str,
        retention_period_ns: Option<i64>,
    ) -> Result<Namespace> {
        let rec = sqlx::query_as::<_, Namespace>(
            r#"UPDATE namespace SET retention_period_ns = $1 WHERE name = $2 RETURNING *;"#,
        )
        .bind(retention_period_ns) // $1
        .bind(name) // $2
        .fetch_one(self.inner.get_mut())
        .await;

        let namespace = rec.map_err(|e| match e {
            sqlx::Error::RowNotFound => Error::NamespaceNotFoundByName {
                name: name.to_string(),
            },
            _ => Error::SqlxError { source: e },
        })?;

        Ok(namespace)
    }
}

#[async_trait]
impl TableRepo for SqliteTxn {
    async fn create_or_get(&mut self, name: &str, namespace_id: NamespaceId) -> Result<Table> {
        // A simple insert statement becomes quite complicated in order to avoid checking the table
        // limits in a select and then conditionally inserting (which would be racey).
        //
        // from https://www.postgresql.org/docs/current/sql-insert.html
        //   "INSERT inserts new rows into a table. One can insert one or more rows specified by
        //   value expressions, or zero or more rows resulting from a query."
        // By using SELECT rather than VALUES it will insert zero rows if it finds a null in the
        // subquery, i.e. if count >= max_tables. fetch_one() will return a RowNotFound error if
        // nothing was inserted. Not pretty!
        let rec = sqlx::query_as::<_, Table>(
            r#"
INSERT INTO table_name ( name, namespace_id )
SELECT $1, id FROM (
    SELECT namespace.id AS id, max_tables, COUNT(table_name.id) AS count
    FROM namespace LEFT JOIN table_name ON namespace.id = table_name.namespace_id
    WHERE namespace.id = $2
    GROUP BY namespace.max_tables, table_name.namespace_id, namespace.id
) AS get_count WHERE count < max_tables
ON CONFLICT (namespace_id, name)
DO UPDATE SET name = table_name.name
RETURNING *;
        "#,
        )
        .bind(name) // $1
        .bind(namespace_id) // $2
        .fetch_one(self.inner.get_mut())
        .await
        .map_err(|e| match e {
            sqlx::Error::RowNotFound => Error::TableCreateLimitError {
                table_name: name.to_string(),
                namespace_id,
            },
            _ => {
                if is_fk_violation(&e) {
                    Error::ForeignKeyViolation { source: e }
                } else {
                    Error::SqlxError { source: e }
                }
            }
        })?;

        Ok(rec)
    }

    async fn get_by_id(&mut self, table_id: TableId) -> Result<Option<Table>> {
        let rec = sqlx::query_as::<_, Table>(
            r#"
SELECT *
FROM table_name
WHERE id = $1;
            "#,
        )
        .bind(table_id) // $1
        .fetch_one(self.inner.get_mut())
        .await;

        if let Err(sqlx::Error::RowNotFound) = rec {
            return Ok(None);
        }

        let table = rec.map_err(|e| Error::SqlxError { source: e })?;

        Ok(Some(table))
    }

    async fn get_by_namespace_and_name(
        &mut self,
        namespace_id: NamespaceId,
        name: &str,
    ) -> Result<Option<Table>> {
        let rec = sqlx::query_as::<_, Table>(
            r#"
SELECT *
FROM table_name
WHERE namespace_id = $1 AND name = $2;
            "#,
        )
        .bind(namespace_id) // $1
        .bind(name) // $2
        .fetch_one(self.inner.get_mut())
        .await;

        if let Err(sqlx::Error::RowNotFound) = rec {
            return Ok(None);
        }

        let table = rec.map_err(|e| Error::SqlxError { source: e })?;

        Ok(Some(table))
    }

    async fn list_by_namespace_id(&mut self, namespace_id: NamespaceId) -> Result<Vec<Table>> {
        let rec = sqlx::query_as::<_, Table>(
            r#"
SELECT *
FROM table_name
WHERE namespace_id = $1;
            "#,
        )
        .bind(namespace_id)
        .fetch_all(self.inner.get_mut())
        .await
        .map_err(|e| Error::SqlxError { source: e })?;

        Ok(rec)
    }

    async fn list(&mut self) -> Result<Vec<Table>> {
        let rec = sqlx::query_as::<_, Table>("SELECT * FROM table_name;")
            .fetch_all(self.inner.get_mut())
            .await
            .map_err(|e| Error::SqlxError { source: e })?;

        Ok(rec)
    }
}

#[async_trait]
impl ColumnRepo for SqliteTxn {
    async fn create_or_get(
        &mut self,
        name: &str,
        table_id: TableId,
        column_type: ColumnType,
    ) -> Result<Column> {
        let rec = sqlx::query_as::<_, Column>(
            r#"
INSERT INTO column_name ( name, table_id, column_type )
SELECT $1, table_id, $3 FROM (
    SELECT max_columns_per_table, namespace.id, table_name.id as table_id, COUNT(column_name.id) AS count
    FROM namespace LEFT JOIN table_name ON namespace.id = table_name.namespace_id
                   LEFT JOIN column_name ON table_name.id = column_name.table_id
    WHERE table_name.id = $2
    GROUP BY namespace.max_columns_per_table, namespace.id, table_name.id
) AS get_count WHERE count < max_columns_per_table
ON CONFLICT (table_id, name)
DO UPDATE SET name = column_name.name
RETURNING *;
        "#,
        )
            .bind(name) // $1
            .bind(table_id) // $2
            .bind(column_type) // $3
            .fetch_one(self.inner.get_mut())
            .await
            .map_err(|e| match e {
                sqlx::Error::RowNotFound => Error::ColumnCreateLimitError {
                    column_name: name.to_string(),
                    table_id,
                },
                _ => {
                    if is_fk_violation(&e) {
                        Error::ForeignKeyViolation { source: e }
                    } else {
                        Error::SqlxError { source: e }
                    }
                }})?;

        ensure!(
            rec.column_type == column_type,
            ColumnTypeMismatchSnafu {
                name,
                existing: rec.column_type,
                new: column_type,
            }
        );

        Ok(rec)
    }

    async fn list_by_namespace_id(&mut self, namespace_id: NamespaceId) -> Result<Vec<Column>> {
        let rec = sqlx::query_as::<_, Column>(
            r#"
SELECT column_name.* FROM table_name
INNER JOIN column_name on column_name.table_id = table_name.id
WHERE table_name.namespace_id = $1;
            "#,
        )
        .bind(namespace_id)
        .fetch_all(self.inner.get_mut())
        .await
        .map_err(|e| Error::SqlxError { source: e })?;

        Ok(rec)
    }

    async fn list_by_table_id(&mut self, table_id: TableId) -> Result<Vec<Column>> {
        let rec = sqlx::query_as::<_, Column>(
            r#"
SELECT * FROM column_name
WHERE table_id = $1;
            "#,
        )
        .bind(table_id)
        .fetch_all(self.inner.get_mut())
        .await
        .map_err(|e| Error::SqlxError { source: e })?;

        Ok(rec)
    }

    async fn list(&mut self) -> Result<Vec<Column>> {
        let rec = sqlx::query_as::<_, Column>("SELECT * FROM column_name;")
            .fetch_all(self.inner.get_mut())
            .await
            .map_err(|e| Error::SqlxError { source: e })?;

        Ok(rec)
    }

    async fn create_or_get_many_unchecked(
        &mut self,
        table_id: TableId,
        columns: HashMap<&str, ColumnType>,
    ) -> Result<Vec<Column>> {
        let num_columns = columns.len();
        #[derive(Deserialize, Serialize)]
        struct NameType<'a> {
            name: &'a str,
            column_type: i8,
        }
        impl<'a> NameType<'a> {
            fn from(value: (&&'a str, &ColumnType)) -> Self {
                Self {
                    name: value.0,
                    column_type: *value.1 as i8,
                }
            }
        }
        let cols = columns.iter().map(NameType::<'_>::from).collect::<Vec<_>>();

        // The `ORDER BY` in this statement is important to avoid deadlocks during concurrent
        // writes to the same IOx table that each add many new columns. See:
        //
        // - <https://rcoh.svbtle.com/sqlite-unique-constraints-can-cause-deadlock>
        // - <https://dba.stackexchange.com/a/195220/27897>
        // - <https://github.com/influxdata/idpe/issues/16298>
        let out = sqlx::query_as::<_, Column>(
            r#"
INSERT INTO column_name ( name, table_id, column_type )
SELECT a.value ->> 'name' AS name, $1, a.value ->> 'column_type' AS column_type
FROM json_each($2) as a
ORDER BY name
ON CONFLICT (table_id, name)
DO UPDATE SET name = column_name.name
RETURNING *;
            "#,
        )
        .bind(table_id) // $1
        .bind(&Json(cols)) // $2
        .fetch_all(self.inner.get_mut())
        .await
        .map_err(|e| {
            if is_fk_violation(&e) {
                Error::ForeignKeyViolation { source: e }
            } else {
                Error::SqlxError { source: e }
            }
        })?;

        assert_eq!(num_columns, out.len());

        for existing in &out {
            let want = columns.get(existing.name.as_str()).unwrap();
            ensure!(
                existing.column_type == *want,
                ColumnTypeMismatchSnafu {
                    name: &existing.name,
                    existing: existing.column_type,
                    new: *want,
                }
            );
        }

        Ok(out)
    }
}

<<<<<<< HEAD
#[async_trait]
impl ShardRepo for SqliteTxn {
    async fn create_or_get(
        &mut self,
        topic: &TopicMetadata,
        shard_index: ShardIndex,
    ) -> Result<Shard> {
        sqlx::query_as::<_, Shard>(
            r#"
INSERT INTO shard
    ( topic_id, shard_index, min_unpersisted_sequence_number )
VALUES
    ( $1, $2, 0 )
ON CONFLICT (topic_id, shard_index)
DO UPDATE SET topic_id = shard.topic_id
RETURNING *;
        "#,
        )
        .bind(topic.id) // $1
        .bind(shard_index) // $2
        .fetch_one(self.inner.get_mut())
        .await
        .map_err(|e| {
            if is_fk_violation(&e) {
                Error::ForeignKeyViolation { source: e }
            } else {
                Error::SqlxError { source: e }
            }
        })
    }

    async fn get_by_topic_id_and_shard_index(
        &mut self,
        topic_id: TopicId,
        shard_index: ShardIndex,
    ) -> Result<Option<Shard>> {
        let rec = sqlx::query_as::<_, Shard>(
            r#"
SELECT *
FROM shard
WHERE topic_id = $1
  AND shard_index = $2;
        "#,
        )
        .bind(topic_id) // $1
        .bind(shard_index) // $2
        .fetch_one(self.inner.get_mut())
        .await;

        if let Err(sqlx::Error::RowNotFound) = rec {
            return Ok(None);
        }

        let shard = rec.map_err(|e| Error::SqlxError { source: e })?;

        Ok(Some(shard))
    }

    async fn list(&mut self) -> Result<Vec<Shard>> {
        sqlx::query_as::<_, Shard>(r#"SELECT * FROM shard;"#)
            .fetch_all(self.inner.get_mut())
            .await
            .map_err(|e| Error::SqlxError { source: e })
    }

    async fn list_by_topic(&mut self, topic: &TopicMetadata) -> Result<Vec<Shard>> {
        sqlx::query_as::<_, Shard>(r#"SELECT * FROM shard WHERE topic_id = $1;"#)
            .bind(topic.id) // $1
            .fetch_all(self.inner.get_mut())
            .await
            .map_err(|e| Error::SqlxError { source: e })
    }

    async fn update_min_unpersisted_sequence_number(
        &mut self,
        shard_id: ShardId,
        sequence_number: SequenceNumber,
    ) -> Result<()> {
        let _ = sqlx::query(
            r#"
UPDATE shard
SET min_unpersisted_sequence_number = $1
WHERE id = $2;
                "#,
        )
        .bind(sequence_number.get()) // $1
        .bind(shard_id) // $2
        .execute(self.inner.get_mut())
        .await
        .map_err(|e| Error::SqlxError { source: e })?;

        Ok(())
    }

    async fn create_transition_shard(
        &mut self,
        topic_name: &str,
        shard_index: ShardIndex,
    ) -> Result<Shard> {
        let mut tx = self
            .inner
            .get_mut()
            .pool
            .begin()
            .await
            .map_err(|e| Error::StartTransaction { source: e })?;

        let query = sqlx::query_as::<_, TopicMetadata>(
            r#"
INSERT INTO topic ( name )
VALUES ( $1 )
ON CONFLICT (name)
DO UPDATE SET name = topic.name
RETURNING *;
        "#,
        )
        .bind(topic_name); // $1
        let topic = query
            .fetch_one(&mut tx)
            .await
            .map_err(|e| Error::SqlxError { source: e })?;

        let query = sqlx::query_as::<_, Shard>(
            r#"
INSERT INTO shard
    ( topic_id, shard_index, min_unpersisted_sequence_number )
VALUES
    ( $1, $2, 0 )
ON CONFLICT (topic_id, shard_index)
DO UPDATE SET topic_id = shard.topic_id
RETURNING *;
        "#,
        )
        .bind(topic.id) // $1
        .bind(shard_index); // $2
        let shard = query.fetch_one(&mut tx).await.map_err(|e| {
            if is_fk_violation(&e) {
                Error::ForeignKeyViolation { source: e }
            } else {
                Error::SqlxError { source: e }
            }
        })?;

        tx.commit()
            .await
            .map_err(|e| Error::FailedToCommit { source: e })?;

        Ok(shard)
    }
}

=======
>>>>>>> 3c73598a
// We can't use [`Partition`], as uses Vec<String> which the Sqlite
// driver cannot serialise

#[derive(Debug, Clone, PartialEq, Eq, sqlx::FromRow)]
struct PartitionPod {
    id: PartitionId,
    table_id: TableId,
    partition_key: PartitionKey,
    sort_key: Json<Vec<String>>,
    persisted_sequence_number: Option<SequenceNumber>,
    new_file_at: Option<Timestamp>,
}

impl From<PartitionPod> for Partition {
    fn from(value: PartitionPod) -> Self {
        Self {
            id: value.id,
            table_id: value.table_id,
            partition_key: value.partition_key,
            sort_key: value.sort_key.0,
            persisted_sequence_number: value.persisted_sequence_number,
            new_file_at: value.new_file_at,
        }
    }
}

#[async_trait]
impl PartitionRepo for SqliteTxn {
    async fn create_or_get(&mut self, key: PartitionKey, table_id: TableId) -> Result<Partition> {
        // Note: since sort_key is now an array, we must explicitly insert '{}' which is an empty
        // array rather than NULL which sqlx will throw `UnexpectedNullError` while is is doing
        // `ColumnDecode`

        let v = sqlx::query_as::<_, PartitionPod>(
            r#"
INSERT INTO partition
    ( partition_key, shard_id, table_id, sort_key)
VALUES
    ( $1, $2, $3, '[]')
ON CONFLICT (table_id, partition_key)
DO UPDATE SET partition_key = partition.partition_key
RETURNING id, table_id, partition_key, sort_key, persisted_sequence_number, new_file_at;
        "#,
        )
        .bind(key) // $1
        .bind(TRANSITION_SHARD_ID) // $2
        .bind(table_id) // $3
        .fetch_one(self.inner.get_mut())
        .await
        .map_err(|e| {
            if is_fk_violation(&e) {
                Error::ForeignKeyViolation { source: e }
            } else {
                Error::SqlxError { source: e }
            }
        })?;

        Ok(v.into())
    }

    async fn get_by_id(&mut self, partition_id: PartitionId) -> Result<Option<Partition>> {
        let rec = sqlx::query_as::<_, PartitionPod>(
            r#"
SELECT id, table_id, partition_key, sort_key, persisted_sequence_number, new_file_at
FROM partition
WHERE id = $1;
            "#,
        )
        .bind(partition_id) // $1
        .fetch_one(self.inner.get_mut())
        .await;

        if let Err(sqlx::Error::RowNotFound) = rec {
            return Ok(None);
        }

        let partition = rec.map_err(|e| Error::SqlxError { source: e })?;

        Ok(Some(partition.into()))
    }

    async fn list_by_table_id(&mut self, table_id: TableId) -> Result<Vec<Partition>> {
        Ok(sqlx::query_as::<_, PartitionPod>(
            r#"
SELECT id, table_id, partition_key, sort_key, persisted_sequence_number, new_file_at
FROM partition
WHERE table_id = $1;
            "#,
        )
        .bind(table_id) // $1
        .fetch_all(self.inner.get_mut())
        .await
        .map_err(|e| Error::SqlxError { source: e })?
        .into_iter()
        .map(Into::into)
        .collect())
    }

    async fn list_ids(&mut self) -> Result<Vec<PartitionId>> {
        sqlx::query_as(
            r#"
            SELECT p.id as partition_id
            FROM partition p
            "#,
        )
        .fetch_all(self.inner.get_mut())
        .await
        .map_err(|e| Error::SqlxError { source: e })
    }

    /// Update the sort key for `partition_id` if and only if `old_sort_key`
    /// matches the current value in the database.
    ///
    /// This compare-and-swap operation is allowed to spuriously return
    /// [`CasFailure::ValueMismatch`] for performance reasons (avoiding multiple
    /// round trips to service a transaction in the happy path).
    async fn cas_sort_key(
        &mut self,
        partition_id: PartitionId,
        old_sort_key: Option<Vec<String>>,
        new_sort_key: &[&str],
    ) -> Result<Partition, CasFailure<Vec<String>>> {
        let old_sort_key = old_sort_key.unwrap_or_default();
        let res = sqlx::query_as::<_, PartitionPod>(
            r#"
UPDATE partition
SET sort_key = $1
WHERE id = $2 AND sort_key = $3
RETURNING id, table_id, partition_key, sort_key, persisted_sequence_number, new_file_at;
        "#,
        )
        .bind(Json(new_sort_key)) // $1
        .bind(partition_id) // $2
        .bind(Json(&old_sort_key)) // $3
        .fetch_one(self.inner.get_mut())
        .await;

        let partition = match res {
            Ok(v) => v,
            Err(sqlx::Error::RowNotFound) => {
                // This update may have failed either because:
                //
                // * A row with the specified ID did not exist at query time
                //   (but may exist now!)
                // * The sort key does not match.
                //
                // To differentiate, we submit a get partition query, returning
                // the actual sort key if successful.
                //
                // NOTE: this is racy, but documented - this might return "Sort
                // key differs! Old key: <old sort key you provided>"
                return Err(CasFailure::ValueMismatch(
                    PartitionRepo::get_by_id(self, partition_id)
                        .await
                        .map_err(CasFailure::QueryError)?
                        .ok_or(CasFailure::QueryError(Error::PartitionNotFound {
                            id: partition_id,
                        }))?
                        .sort_key,
                ));
            }
            Err(e) => return Err(CasFailure::QueryError(Error::SqlxError { source: e })),
        };

        debug!(
            ?partition_id,
            ?old_sort_key,
            ?new_sort_key,
            "partition sort key cas successful"
        );

        Ok(partition.into())
    }

    async fn record_skipped_compaction(
        &mut self,
        partition_id: PartitionId,
        reason: &str,
        num_files: usize,
        limit_num_files: usize,
        limit_num_files_first_in_partition: usize,
        estimated_bytes: u64,
        limit_bytes: u64,
    ) -> Result<()> {
        sqlx::query(
            r#"
INSERT INTO skipped_compactions
    ( partition_id, reason, num_files, limit_num_files, limit_num_files_first_in_partition, estimated_bytes, limit_bytes, skipped_at )
VALUES
    ( $1, $2, $3, $4, $5, $6, $7, $8 )
ON CONFLICT ( partition_id )
DO UPDATE
SET
reason = EXCLUDED.reason,
num_files = EXCLUDED.num_files,
limit_num_files = EXCLUDED.limit_num_files,
limit_num_files_first_in_partition = EXCLUDED.limit_num_files_first_in_partition,
estimated_bytes = EXCLUDED.estimated_bytes,
limit_bytes = EXCLUDED.limit_bytes,
skipped_at = EXCLUDED.skipped_at;
        "#,
        )
            .bind(partition_id) // $1
            .bind(reason)
            .bind(num_files as i64)
            .bind(limit_num_files as i64)
            .bind(limit_num_files_first_in_partition as i64)
            .bind(estimated_bytes as i64)
            .bind(limit_bytes as i64)
            .bind(std::time::SystemTime::now().duration_since(std::time::UNIX_EPOCH).unwrap().as_secs() as i64)
            .execute(self.inner.get_mut())
            .await
            .context(interface::CouldNotRecordSkippedCompactionSnafu { partition_id })?;
        Ok(())
    }

    async fn get_in_skipped_compaction(
        &mut self,
        partition_id: PartitionId,
    ) -> Result<Option<SkippedCompaction>> {
        let rec = sqlx::query_as::<_, SkippedCompaction>(
            r#"SELECT * FROM skipped_compactions WHERE partition_id = $1;"#,
        )
        .bind(partition_id) // $1
        .fetch_one(self.inner.get_mut())
        .await;

        if let Err(sqlx::Error::RowNotFound) = rec {
            return Ok(None);
        }

        let skipped_partition_record = rec.map_err(|e| Error::SqlxError { source: e })?;

        Ok(Some(skipped_partition_record))
    }

    async fn list_skipped_compactions(&mut self) -> Result<Vec<SkippedCompaction>> {
        sqlx::query_as::<_, SkippedCompaction>(
            r#"
SELECT * FROM skipped_compactions
        "#,
        )
        .fetch_all(self.inner.get_mut())
        .await
        .context(interface::CouldNotListSkippedCompactionsSnafu)
    }

    async fn delete_skipped_compactions(
        &mut self,
        partition_id: PartitionId,
    ) -> Result<Option<SkippedCompaction>> {
        sqlx::query_as::<_, SkippedCompaction>(
            r#"
DELETE FROM skipped_compactions
WHERE partition_id = $1
RETURNING *
        "#,
        )
        .bind(partition_id)
        .fetch_optional(self.inner.get_mut())
        .await
        .context(interface::CouldNotDeleteSkippedCompactionsSnafu)
    }

    async fn most_recent_n(&mut self, n: usize) -> Result<Vec<Partition>> {
        Ok(sqlx::query_as::<_, PartitionPod>(
            r#"
SELECT id, table_id, partition_key, sort_key, persisted_sequence_number, new_file_at
FROM partition
ORDER BY id DESC
LIMIT $1;
        "#,
        )
        .bind(n as i64) // $1
        .fetch_all(self.inner.get_mut())
        .await
        .map_err(|e| Error::SqlxError { source: e })?
        .into_iter()
        .map(Into::into)
        .collect())
    }

    async fn partitions_new_file_between(
        &mut self,
        minimum_time: Timestamp,
        maximum_time: Option<Timestamp>,
    ) -> Result<Vec<PartitionId>> {
        let sql = format!(
            r#"
            SELECT p.id as partition_id
            FROM partition p
            WHERE p.new_file_at > $1
            {}
            "#,
            maximum_time
                .map(|_| "AND p.new_file_at < $2")
                .unwrap_or_default()
        );

        sqlx::query_as(&sql)
            .bind(minimum_time) // $1
            .bind(maximum_time) // $2
            .fetch_all(self.inner.get_mut())
            .await
            .map_err(|e| Error::SqlxError { source: e })
    }
}

fn from_column_set(v: &ColumnSet) -> Json<Vec<i64>> {
    Json((*v).iter().map(ColumnId::get).collect())
}

fn to_column_set(v: &Json<Vec<i64>>) -> ColumnSet {
    ColumnSet::new(v.0.iter().map(|v| ColumnId::new(*v)))
}

#[derive(Debug, Clone, PartialEq, Eq, sqlx::FromRow)]
struct ParquetFilePod {
    id: ParquetFileId,
    namespace_id: NamespaceId,
    table_id: TableId,
    partition_id: PartitionId,
    object_store_id: Uuid,
    max_sequence_number: SequenceNumber,
    min_time: Timestamp,
    max_time: Timestamp,
    to_delete: Option<Timestamp>,
    file_size_bytes: i64,
    row_count: i64,
    compaction_level: CompactionLevel,
    created_at: Timestamp,
    column_set: Json<Vec<i64>>,
    max_l0_created_at: Timestamp,
}

impl From<ParquetFilePod> for ParquetFile {
    fn from(value: ParquetFilePod) -> Self {
        Self {
            id: value.id,
            namespace_id: value.namespace_id,
            table_id: value.table_id,
            partition_id: value.partition_id,
            object_store_id: value.object_store_id,
            max_sequence_number: value.max_sequence_number,
            min_time: value.min_time,
            max_time: value.max_time,
            to_delete: value.to_delete,
            file_size_bytes: value.file_size_bytes,
            row_count: value.row_count,
            compaction_level: value.compaction_level,
            created_at: value.created_at,
            column_set: to_column_set(&value.column_set),
            max_l0_created_at: value.max_l0_created_at,
        }
    }
}

#[async_trait]
impl ParquetFileRepo for SqliteTxn {
    async fn create(&mut self, parquet_file_params: ParquetFileParams) -> Result<ParquetFile> {
<<<<<<< HEAD
        let executor = self.inner.get_mut();
        create_parquet_file(executor, parquet_file_params).await
=======
        let ParquetFileParams {
            namespace_id,
            table_id,
            partition_id,
            object_store_id,
            max_sequence_number,
            min_time,
            max_time,
            file_size_bytes,
            row_count,
            compaction_level,
            created_at,
            column_set,
            max_l0_created_at,
        } = parquet_file_params;

        let rec = sqlx::query_as::<_, ParquetFilePod>(
            r#"
INSERT INTO parquet_file (
    shard_id, table_id, partition_id, object_store_id,
    max_sequence_number, min_time, max_time, file_size_bytes,
    row_count, compaction_level, created_at, namespace_id, column_set, max_l0_created_at )
VALUES ( $1, $2, $3, $4, $5, $6, $7, $8, $9, $10, $11, $12, $13, $14 )
RETURNING
    id, table_id, partition_id, object_store_id,
    max_sequence_number, min_time, max_time, to_delete, file_size_bytes,
    row_count, compaction_level, created_at, namespace_id, column_set, max_l0_created_at;
        "#,
        )
        .bind(TRANSITION_SHARD_ID) // $1
        .bind(table_id) // $2
        .bind(partition_id) // $3
        .bind(object_store_id) // $4
        .bind(max_sequence_number) // $5
        .bind(min_time) // $6
        .bind(max_time) // $7
        .bind(file_size_bytes) // $8
        .bind(row_count) // $9
        .bind(compaction_level) // $10
        .bind(created_at) // $11
        .bind(namespace_id) // $12
        .bind(from_column_set(&column_set)) // $13
        .bind(max_l0_created_at) // $14
        .fetch_one(self.inner.get_mut())
        .await
        .map_err(|e| {
            if is_unique_violation(&e) {
                Error::FileExists { object_store_id }
            } else if is_fk_violation(&e) {
                Error::ForeignKeyViolation { source: e }
            } else {
                Error::SqlxError { source: e }
            }
        })?;

        Ok(rec.into())
>>>>>>> 3c73598a
    }

    async fn flag_for_delete(&mut self, id: ParquetFileId) -> Result<()> {
        let marked_at = Timestamp::from(self.time_provider.now());
        let executor = self.inner.get_mut();

        flag_for_delete(executor, id, marked_at).await
    }

    async fn flag_for_delete_by_retention(&mut self) -> Result<Vec<ParquetFileId>> {
        let flagged_at = Timestamp::from(self.time_provider.now());
        // TODO - include check of table retention period once implemented
        let flagged = sqlx::query(
            r#"
WITH parquet_file_ids as (
    SELECT parquet_file.id
    FROM namespace, parquet_file
    WHERE namespace.retention_period_ns IS NOT NULL
    AND parquet_file.to_delete IS NULL
    AND parquet_file.max_time < $1 - namespace.retention_period_ns
    AND namespace.id = parquet_file.namespace_id
    LIMIT $2
)
UPDATE parquet_file
SET to_delete = $1
WHERE id IN (SELECT id FROM parquet_file_ids)
RETURNING id;
            "#,
        )
        .bind(flagged_at) // $1
        .bind(MAX_PARQUET_FILES_SELECTED_ONCE) // $2
        .fetch_all(self.inner.get_mut())
        .await
        .map_err(|e| Error::SqlxError { source: e })?;

        let flagged = flagged.into_iter().map(|row| row.get("id")).collect();
        Ok(flagged)
    }

    async fn list_by_namespace_not_to_delete(
        &mut self,
        namespace_id: NamespaceId,
    ) -> Result<Vec<ParquetFile>> {
        // Deliberately doesn't use `SELECT *` to avoid the performance hit of fetching the large
        // `parquet_metadata` column!!
        Ok(sqlx::query_as::<_, ParquetFilePod>(
            r#"
SELECT parquet_file.id, parquet_file.namespace_id, parquet_file.table_id,
       parquet_file.partition_id, parquet_file.object_store_id, parquet_file.max_sequence_number,
       parquet_file.min_time, parquet_file.max_time, parquet_file.to_delete,
       parquet_file.file_size_bytes, parquet_file.row_count, parquet_file.compaction_level,
       parquet_file.created_at, parquet_file.column_set, parquet_file.max_l0_created_at
FROM parquet_file
INNER JOIN table_name on table_name.id = parquet_file.table_id
WHERE table_name.namespace_id = $1
  AND parquet_file.to_delete IS NULL;
             "#,
        )
        .bind(namespace_id) // $1
        .fetch_all(self.inner.get_mut())
        .await
        .map_err(|e| Error::SqlxError { source: e })?
        .into_iter()
        .map(Into::into)
        .collect())
    }

    async fn list_by_table_not_to_delete(&mut self, table_id: TableId) -> Result<Vec<ParquetFile>> {
        Ok(sqlx::query_as::<_, ParquetFilePod>(
            r#"
SELECT id, namespace_id, table_id, partition_id, object_store_id,
       max_sequence_number, min_time, max_time, to_delete, file_size_bytes,
       row_count, compaction_level, created_at, column_set, max_l0_created_at
FROM parquet_file
WHERE table_id = $1 AND to_delete IS NULL;
             "#,
        )
        .bind(table_id) // $1
        .fetch_all(self.inner.get_mut())
        .await
        .map_err(|e| Error::SqlxError { source: e })?
        .into_iter()
        .map(Into::into)
        .collect())
    }

    async fn list_by_table(&mut self, table_id: TableId) -> Result<Vec<ParquetFile>> {
        // Deliberately doesn't use `SELECT *` to avoid the performance hit of fetching the large
        // `parquet_metadata` column!!
        Ok(sqlx::query_as::<_, ParquetFilePod>(
            r#"
SELECT id, shard_id, namespace_id, table_id, partition_id, object_store_id,
       max_sequence_number, min_time, max_time, to_delete, file_size_bytes,
       row_count, compaction_level, created_at, column_set, max_l0_created_at
FROM parquet_file
WHERE table_id = $1;
             "#,
        )
        .bind(table_id) // $1
        .fetch_all(self.inner.get_mut())
        .await
        .map_err(|e| Error::SqlxError { source: e })?
        .into_iter()
        .map(Into::into)
        .collect())
    }

    async fn delete_old_ids_only(&mut self, older_than: Timestamp) -> Result<Vec<ParquetFileId>> {
        // see https://www.crunchydata.com/blog/simulating-update-or-delete-with-limit-in-sqlite-ctes-to-the-rescue
        let deleted = sqlx::query(
            r#"
WITH parquet_file_ids as (
    SELECT id
    FROM parquet_file
    WHERE to_delete < $1
    LIMIT $2
)
DELETE FROM parquet_file
WHERE id IN (SELECT id FROM parquet_file_ids)
RETURNING id;
             "#,
        )
        .bind(older_than) // $1
        .bind(MAX_PARQUET_FILES_SELECTED_ONCE) // $2
        .fetch_all(self.inner.get_mut())
        .await
        .map_err(|e| Error::SqlxError { source: e })?;

        let deleted = deleted.into_iter().map(|row| row.get("id")).collect();
        Ok(deleted)
    }

    async fn list_by_partition_not_to_delete(
        &mut self,
        partition_id: PartitionId,
    ) -> Result<Vec<ParquetFile>> {
        Ok(sqlx::query_as::<_, ParquetFilePod>(
            r#"
SELECT id, namespace_id, table_id, partition_id, object_store_id,
       max_sequence_number, min_time, max_time, to_delete, file_size_bytes,
       row_count, compaction_level, created_at, column_set, max_l0_created_at
FROM parquet_file
WHERE parquet_file.partition_id = $1
  AND parquet_file.to_delete IS NULL;
        "#,
        )
        .bind(partition_id) // $1
        .fetch_all(self.inner.get_mut())
        .await
        .map_err(|e| Error::SqlxError { source: e })?
        .into_iter()
        .map(Into::into)
        .collect())
    }

    async fn update_compaction_level(
        &mut self,
        parquet_file_ids: &[ParquetFileId],
        compaction_level: CompactionLevel,
    ) -> Result<Vec<ParquetFileId>> {
        let executor = self.inner.get_mut();
        update_compaction_level(executor, parquet_file_ids, compaction_level).await
    }

    async fn exist(&mut self, id: ParquetFileId) -> Result<bool> {
        let read_result = sqlx::query_as::<_, Count>(
            r#"SELECT count(1) as count FROM parquet_file WHERE id = $1;"#,
        )
        .bind(id) // $1
        .fetch_one(self.inner.get_mut())
        .await
        .map_err(|e| Error::SqlxError { source: e })?;

        Ok(read_result.count > 0)
    }

    async fn count(&mut self) -> Result<i64> {
        let read_result =
            sqlx::query_as::<_, Count>(r#"SELECT count(1) as count FROM parquet_file;"#)
                .fetch_one(self.inner.get_mut())
                .await
                .map_err(|e| Error::SqlxError { source: e })?;

        Ok(read_result.count)
    }

    async fn get_by_object_store_id(
        &mut self,
        object_store_id: Uuid,
    ) -> Result<Option<ParquetFile>> {
        let rec = sqlx::query_as::<_, ParquetFilePod>(
            r#"
SELECT id, namespace_id, table_id, partition_id, object_store_id,
       max_sequence_number, min_time, max_time, to_delete, file_size_bytes,
       row_count, compaction_level, created_at, column_set, max_l0_created_at
FROM parquet_file
WHERE object_store_id = $1;
             "#,
        )
        .bind(object_store_id) // $1
        .fetch_one(self.inner.get_mut())
        .await;

        if let Err(sqlx::Error::RowNotFound) = rec {
            return Ok(None);
        }

        let parquet_file = rec.map_err(|e| Error::SqlxError { source: e })?;

        Ok(Some(parquet_file.into()))
    }

    async fn create_upgrade_delete(
        &mut self,
        _partition_id: PartitionId,
        delete: &[ParquetFile],
        upgrade: &[ParquetFile],
        create: &[ParquetFileParams],
        target_level: CompactionLevel,
    ) -> Result<Vec<ParquetFileId>> {
        let mut delete_set = HashSet::new();
        let mut upgrade_set = HashSet::new();
        for d in delete {
            delete_set.insert(d.id.get());
        }
        for u in upgrade {
            upgrade_set.insert(u.id.get());
        }

        assert!(
            delete_set.is_disjoint(&upgrade_set),
            "attempted to upgrade a file scheduled for delete"
        );
        let mut tx = self
            .inner
            .get_mut()
            .pool
            .begin()
            .await
            .map_err(|e| Error::StartTransaction { source: e })?;

        let upgrade = upgrade.iter().map(|f| f.id).collect::<Vec<_>>();

        for file in delete {
            let marked_at = Timestamp::from(self.time_provider.now());
            flag_for_delete(&mut tx, file.id, marked_at).await?;
        }

        update_compaction_level(&mut tx, &upgrade, target_level).await?;

        let mut ids = Vec::with_capacity(create.len());
        for file in create {
            let res = create_parquet_file(&mut tx, file.clone()).await?;
            ids.push(res.id);
        }
        tx.commit()
            .await
            .map_err(|e| Error::FailedToCommit { source: e })?;

        Ok(ids)
    }
}

// The following three functions are helpers to the create_upgrade_delete method.
// They are also used by the respective create/flag_for_delete/update_compaction_level methods.
async fn create_parquet_file<'q, E>(
    executor: E,
    parquet_file_params: ParquetFileParams,
) -> Result<ParquetFile>
where
    E: Executor<'q, Database = Sqlite>,
{
    let ParquetFileParams {
        shard_id,
        namespace_id,
        table_id,
        partition_id,
        object_store_id,
        max_sequence_number,
        min_time,
        max_time,
        file_size_bytes,
        row_count,
        compaction_level,
        created_at,
        column_set,
        max_l0_created_at,
    } = parquet_file_params;

    let query = sqlx::query_as::<_, ParquetFilePod>(
        r#"
INSERT INTO parquet_file (
    shard_id, table_id, partition_id, object_store_id,
    max_sequence_number, min_time, max_time, file_size_bytes,
    row_count, compaction_level, created_at, namespace_id, column_set, max_l0_created_at )
VALUES ( $1, $2, $3, $4, $5, $6, $7, $8, $9, $10, $11, $12, $13 )
RETURNING
    id, table_id, partition_id, object_store_id,
    min_time, max_time, to_delete, file_size_bytes,
    row_count, compaction_level, created_at, namespace_id, column_set, max_l0_created_at;
        "#,
    )
    .bind(shard_id) // $1
    .bind(table_id) // $2
    .bind(partition_id) // $3
    .bind(object_store_id) // $4
    .bind(max_sequence_number) // $5
    .bind(min_time) // $6
    .bind(max_time) // $7
    .bind(file_size_bytes) // $8
    .bind(row_count) // $9
    .bind(compaction_level) // $10
    .bind(created_at) // $11
    .bind(namespace_id) // $12
    .bind(from_column_set(&column_set)) // $13
    .bind(max_l0_created_at); // $14
    let rec = query.fetch_one(executor).await.map_err(|e| {
        if is_unique_violation(&e) {
            Error::FileExists { object_store_id }
        } else if is_fk_violation(&e) {
            Error::ForeignKeyViolation { source: e }
        } else {
            Error::SqlxError { source: e }
        }
    })?;

    Ok(rec.into())
}

async fn flag_for_delete<'q, E>(executor: E, id: ParquetFileId, marked_at: Timestamp) -> Result<()>
where
    E: Executor<'q, Database = Sqlite>,
{
    let query = sqlx::query(r#"UPDATE parquet_file SET to_delete = $1 WHERE id = $2;"#)
        .bind(marked_at) // $1
        .bind(id); // $2

    query
        .execute(executor)
        .await
        .map_err(|e| Error::SqlxError { source: e })?;

    Ok(())
}

async fn update_compaction_level<'q, E>(
    executor: E,
    parquet_file_ids: &[ParquetFileId],
    compaction_level: CompactionLevel,
) -> Result<Vec<ParquetFileId>>
where
    E: Executor<'q, Database = Sqlite>,
{
    // If I try to do `.bind(parquet_file_ids)` directly, I get a compile error from sqlx.
    // See https://github.com/launchbadge/sqlx/issues/1744
    let ids: Vec<_> = parquet_file_ids.iter().map(|p| p.get()).collect();
    let query = sqlx::query(
        r#"
UPDATE parquet_file
SET compaction_level = $1
WHERE id IN (SELECT value FROM json_each($2))
RETURNING id;
        "#,
    )
    .bind(compaction_level) // $1
    .bind(Json(&ids[..])); // $2
    let updated = query
        .fetch_all(executor)
        .await
        .map_err(|e| Error::SqlxError { source: e })?;

    let updated = updated.into_iter().map(|row| row.get("id")).collect();
    Ok(updated)
}

/// The error code returned by SQLite for a unique constraint violation.
///
/// See <https://sqlite.org/rescode.html#constraint_unique>
const SQLITE_UNIQUE_VIOLATION: &str = "2067";

/// Error code returned by SQLite for a foreign key constraint violation.
/// See <https://sqlite.org/rescode.html#constraint_foreignkey>
const SQLITE_FK_VIOLATION: &str = "787";

fn is_fk_violation(e: &sqlx::Error) -> bool {
    if let sqlx::Error::Database(inner) = e {
        if let Some(code) = inner.code() {
            if code == SQLITE_FK_VIOLATION {
                return true;
            }
        }
    }

    false
}

/// Returns true if `e` is a unique constraint violation error.
fn is_unique_violation(e: &sqlx::Error) -> bool {
    if let sqlx::Error::Database(inner) = e {
        if let Some(code) = inner.code() {
            if code == SQLITE_UNIQUE_VIOLATION {
                return true;
            }
        }
    }

    false
}

#[cfg(test)]
mod tests {
    use super::*;
    use crate::create_or_get_default_records;
    use assert_matches::assert_matches;
    use metric::{Attributes, DurationHistogram, Metric};
    use std::{ops::DerefMut, sync::Arc};

    fn assert_metric_hit(metrics: &Registry, name: &'static str) {
        let histogram = metrics
            .get_instrument::<Metric<DurationHistogram>>("catalog_op_duration")
            .expect("failed to read metric")
            .get_observer(&Attributes::from(&[("op", name), ("result", "success")]))
            .expect("failed to get observer")
            .fetch();

        let hit_count = histogram.sample_count();
        assert!(hit_count > 0, "metric did not record any calls");
    }

    async fn setup_db() -> SqliteCatalog {
        let dsn =
            std::env::var("TEST_INFLUXDB_SQLITE_DSN").unwrap_or("sqlite::memory:".to_string());
        let options = SqliteConnectionOptions { dsn };
        let metrics = Arc::new(Registry::default());
        let cat = SqliteCatalog::connect(options, metrics)
            .await
            .expect("failed to connect to catalog");
        cat.setup().await.expect("failed to initialise database");
        cat
    }

    #[tokio::test]
    async fn test_catalog() {
        interface::test_helpers::test_catalog(|| async {
            let sqlite = setup_db().await;
            let sqlite: Arc<dyn Catalog> = Arc::new(sqlite);
            sqlite
        })
        .await;
    }

    #[tokio::test]
    async fn test_partition_create_or_get_idempotent() {
        let sqlite = setup_db().await;

        let sqlite: Arc<dyn Catalog> = Arc::new(sqlite);
<<<<<<< HEAD
        let mut txn = sqlite.repositories().await;
        let (kafka, query, shards) = create_or_get_default_records(1, txn.deref_mut())
=======
        let mut txn = sqlite.start_transaction().await.expect("txn start");
        let (kafka, query) = create_or_get_default_records(txn.deref_mut())
>>>>>>> 3c73598a
            .await
            .expect("db init failed");

        let namespace_id = sqlite
            .repositories()
            .await
            .namespaces()
            .create("ns4", None, kafka.id, query.id)
            .await
            .expect("namespace create failed")
            .id;
        let table_id = sqlite
            .repositories()
            .await
            .tables()
            .create_or_get("table", namespace_id)
            .await
            .expect("create table failed")
            .id;

        let key = "bananas";

        let a = sqlite
            .repositories()
            .await
            .partitions()
            .create_or_get(key.into(), table_id)
            .await
            .expect("should create OK");

        // Call create_or_get for the same (key, table_id) pair, to ensure the write is idempotent.
        let b = sqlite
            .repositories()
            .await
            .partitions()
            .create_or_get(key.into(), table_id)
            .await
            .expect("idempotent write should succeed");

        assert_eq!(a, b);
    }

<<<<<<< HEAD
    #[tokio::test]
    #[should_panic = "attempted to overwrite partition"]
    async fn test_partition_create_or_get_no_overwrite() {
        let sqlite = setup_db().await;

        let sqlite: Arc<dyn Catalog> = Arc::new(sqlite);
        let mut txn = sqlite.repositories().await;
        let (kafka, query, _) = create_or_get_default_records(2, txn.deref_mut())
            .await
            .expect("db init failed");

        let namespace_id = sqlite
            .repositories()
            .await
            .namespaces()
            .create("ns3", None, kafka.id, query.id)
            .await
            .expect("namespace create failed")
            .id;
        let table_id = sqlite
            .repositories()
            .await
            .tables()
            .create_or_get("table", namespace_id)
            .await
            .expect("create table failed")
            .id;

        let key = "bananas";

        let shards = sqlite
            .repositories()
            .await
            .shards()
            .list()
            .await
            .expect("failed to list shards");
        assert!(
            shards.len() > 1,
            "expected more shards to be created, got {}",
            shards.len()
        );

        let a = sqlite
            .repositories()
            .await
            .partitions()
            .create_or_get(key.into(), shards[0].id, table_id)
            .await
            .expect("should create OK");

        // Call create_or_get for the same (key, table_id) tuple, setting a
        // different shard ID
        let b = sqlite
            .repositories()
            .await
            .partitions()
            .create_or_get(key.into(), shards[1].id, table_id)
            .await
            .expect("result should not be evaluated");

        assert_eq!(a, b);
    }

=======
>>>>>>> 3c73598a
    macro_rules! test_column_create_or_get_many_unchecked {
        (
            $name:ident,
            calls = {$([$($col_name:literal => $col_type:expr),+ $(,)?]),+},
            want = $($want:tt)+
        ) => {
            paste::paste! {
                #[tokio::test]
                async fn [<test_column_create_or_get_many_unchecked_ $name>]() {
                    let sqlite = setup_db().await;
                    let metrics = Arc::clone(&sqlite.metrics);

                    let sqlite: Arc<dyn Catalog> = Arc::new(sqlite);
<<<<<<< HEAD
                    let mut txn = sqlite.repositories().await;
                    let (kafka, query, _shards) = create_or_get_default_records(1, txn.deref_mut())
=======
                    let mut txn = sqlite.start_transaction().await.expect("txn start");
                    let (kafka, query) = create_or_get_default_records(txn.deref_mut())
>>>>>>> 3c73598a
                        .await
                        .expect("db init failed");

                    let namespace_id = sqlite
                        .repositories()
                        .await
                        .namespaces()
                        .create("ns4", None, kafka.id, query.id)
                        .await
                        .expect("namespace create failed")
                        .id;
                    let table_id = sqlite
                        .repositories()
                        .await
                        .tables()
                        .create_or_get("table", namespace_id)
                        .await
                        .expect("create table failed")
                        .id;

                    $(
                        let mut insert = HashMap::new();
                        $(
                            insert.insert($col_name, $col_type);
                        )+

                        let got = sqlite
                            .repositories()
                            .await
                            .columns()
                            .create_or_get_many_unchecked(table_id, insert.clone())
                            .await;

                        // The returned columns MUST always match the requested
                        // column values if successful.
                        if let Ok(got) = &got {
                            assert_eq!(insert.len(), got.len());

                            for got in got {
                                assert_eq!(table_id, got.table_id);
                                let requested_column_type = insert
                                    .get(got.name.as_str())
                                    .expect("Should have gotten back a column that was inserted");
                                assert_eq!(
                                    *requested_column_type,
                                    ColumnType::try_from(got.column_type)
                                        .expect("invalid column type")
                                );
                            }

                            assert_metric_hit(&metrics, "column_create_or_get_many_unchecked");
                        }
                    )+

                    assert_matches!(got, $($want)+);
                }
            }
        }
    }

    // Issue a few calls to create_or_get_many that contain distinct columns and
    // covers the full set of column types.
    test_column_create_or_get_many_unchecked!(
        insert,
        calls = {
            [
                "test1" => ColumnType::I64,
                "test2" => ColumnType::U64,
                "test3" => ColumnType::F64,
                "test4" => ColumnType::Bool,
                "test5" => ColumnType::String,
                "test6" => ColumnType::Time,
                "test7" => ColumnType::Tag,
            ],
            [
                "test8" => ColumnType::String,
                "test9" => ColumnType::Bool,
            ]
        },
        want = Ok(_)
    );

    // Issue two calls with overlapping columns - request should succeed (upsert
    // semantics).
    test_column_create_or_get_many_unchecked!(
        partial_upsert,
        calls = {
            [
                "test1" => ColumnType::I64,
                "test2" => ColumnType::U64,
                "test3" => ColumnType::F64,
                "test4" => ColumnType::Bool,
            ],
            [
                "test1" => ColumnType::I64,
                "test2" => ColumnType::U64,
                "test3" => ColumnType::F64,
                "test4" => ColumnType::Bool,
                "test5" => ColumnType::String,
                "test6" => ColumnType::Time,
                "test7" => ColumnType::Tag,
                "test8" => ColumnType::String,
            ]
        },
        want = Ok(_)
    );

    // Issue two calls with the same columns and types.
    test_column_create_or_get_many_unchecked!(
        full_upsert,
        calls = {
            [
                "test1" => ColumnType::I64,
                "test2" => ColumnType::U64,
                "test3" => ColumnType::F64,
                "test4" => ColumnType::Bool,
            ],
            [
                "test1" => ColumnType::I64,
                "test2" => ColumnType::U64,
                "test3" => ColumnType::F64,
                "test4" => ColumnType::Bool,
            ]
        },
        want = Ok(_)
    );

    // Issue two calls with overlapping columns with conflicting types and
    // observe a correctly populated ColumnTypeMismatch error.
    test_column_create_or_get_many_unchecked!(
        partial_type_conflict,
        calls = {
            [
                "test1" => ColumnType::String,
                "test2" => ColumnType::String,
                "test3" => ColumnType::String,
                "test4" => ColumnType::String,
            ],
            [
                "test1" => ColumnType::String,
                "test2" => ColumnType::Bool, // This one differs
                "test3" => ColumnType::String,
                // 4 is missing.
                "test5" => ColumnType::String,
                "test6" => ColumnType::Time,
                "test7" => ColumnType::Tag,
                "test8" => ColumnType::String,
            ]
        },
        want = Err(e) => {
            assert_matches!(e, Error::ColumnTypeMismatch { name, existing, new } => {
                assert_eq!(name, "test2");
                assert_eq!(existing, ColumnType::String);
                assert_eq!(new, ColumnType::Bool);
            })
        }
    );

    #[tokio::test]
    async fn test_billing_summary_on_parqet_file_creation() {
        let sqlite = setup_db().await;
        let pool = sqlite.pool.clone();

        let sqlite: Arc<dyn Catalog> = Arc::new(sqlite);
<<<<<<< HEAD
        let mut txn = sqlite.repositories().await;
        let (kafka, query, shards) = create_or_get_default_records(1, txn.deref_mut())
=======
        let mut txn = sqlite.start_transaction().await.expect("txn start");
        let (kafka, query) = create_or_get_default_records(txn.deref_mut())
>>>>>>> 3c73598a
            .await
            .expect("db init failed");

        let namespace_id = sqlite
            .repositories()
            .await
            .namespaces()
            .create("ns4", None, kafka.id, query.id)
            .await
            .expect("namespace create failed")
            .id;
        let table_id = sqlite
            .repositories()
            .await
            .tables()
            .create_or_get("table", namespace_id)
            .await
            .expect("create table failed")
            .id;

        let key = "bananas";

        let partition_id = sqlite
            .repositories()
            .await
            .partitions()
            .create_or_get(key.into(), table_id)
            .await
            .expect("should create OK")
            .id;

        // parquet file to create- all we care about here is the size, the rest is to satisfy DB
        // constraints
        let time_provider = Arc::new(SystemProvider::new());
        let time_now = Timestamp::from(time_provider.now());
        let mut p1 = ParquetFileParams {
            namespace_id,
            table_id,
            partition_id,
            object_store_id: Uuid::new_v4(),
            max_sequence_number: SequenceNumber::new(100),
            min_time: Timestamp::new(1),
            max_time: Timestamp::new(5),
            file_size_bytes: 1337,
            row_count: 0,
            compaction_level: CompactionLevel::Initial, // level of file of new writes
            created_at: time_now,
            column_set: ColumnSet::new([ColumnId::new(1), ColumnId::new(2)]),
            max_l0_created_at: time_now,
        };
        let f1 = sqlite
            .repositories()
            .await
            .parquet_files()
            .create(p1.clone())
            .await
            .expect("create parquet file should succeed");
        // insert the same again with a different size; we should then have 3x1337 as total file size
        p1.object_store_id = Uuid::new_v4();
        p1.file_size_bytes *= 2;
        let _f2 = sqlite
            .repositories()
            .await
            .parquet_files()
            .create(p1.clone())
            .await
            .expect("create parquet file should succeed");

        // after adding two files we should have 3x1337 in the summary
        let total_file_size_bytes: i64 =
            sqlx::query_scalar("SELECT total_file_size_bytes FROM billing_summary;")
                .fetch_one(&pool)
                .await
                .expect("fetch total file size failed");
        assert_eq!(total_file_size_bytes, 1337 * 3);

        // flag f1 for deletion and assert that the total file size is reduced accordingly.
        sqlite
            .repositories()
            .await
            .parquet_files()
            .flag_for_delete(f1.id)
            .await
            .expect("flag parquet file for deletion should succeed");
        let total_file_size_bytes: i64 =
            sqlx::query_scalar("SELECT total_file_size_bytes FROM billing_summary;")
                .fetch_one(&pool)
                .await
                .expect("fetch total file size failed");
        // we marked the first file of size 1337 for deletion leaving only the second that was 2x that
        assert_eq!(total_file_size_bytes, 1337 * 2);

        // actually deleting shouldn't change the total
        let now = Timestamp::from(time_provider.now());
        sqlite
            .repositories()
            .await
            .parquet_files()
            .delete_old_ids_only(now)
            .await
            .expect("parquet file deletion should succeed");
        let total_file_size_bytes: i64 =
            sqlx::query_scalar("SELECT total_file_size_bytes FROM billing_summary;")
                .fetch_one(&pool)
                .await
                .expect("fetch total file size failed");
        assert_eq!(total_file_size_bytes, 1337 * 2);
    }
}<|MERGE_RESOLUTION|>--- conflicted
+++ resolved
@@ -2,16 +2,9 @@
 
 use crate::{
     interface::{
-<<<<<<< HEAD
         self, CasFailure, Catalog, ColumnRepo, ColumnTypeMismatchSnafu, Error, NamespaceRepo,
-        ParquetFileRepo, PartitionRepo, QueryPoolRepo, RepoCollection, Result, ShardRepo,
-        SoftDeletedRows, TableRepo, TopicMetadataRepo, MAX_PARQUET_FILES_SELECTED_ONCE,
-=======
-        self, sealed::TransactionFinalize, CasFailure, Catalog, ColumnRepo,
-        ColumnTypeMismatchSnafu, Error, NamespaceRepo, ParquetFileRepo, PartitionRepo,
-        QueryPoolRepo, RepoCollection, Result, SoftDeletedRows, TableRepo, TopicMetadataRepo,
-        Transaction, MAX_PARQUET_FILES_SELECTED_ONCE,
->>>>>>> 3c73598a
+        ParquetFileRepo, PartitionRepo, QueryPoolRepo, RepoCollection, Result, SoftDeletedRows,
+        TableRepo, TopicMetadataRepo, MAX_PARQUET_FILES_SELECTED_ONCE,
     },
     kafkaless_transition::{TRANSITION_SHARD_ID, TRANSITION_SHARD_INDEX},
     metrics::MetricDecorator,
@@ -792,160 +785,6 @@
     }
 }
 
-<<<<<<< HEAD
-#[async_trait]
-impl ShardRepo for SqliteTxn {
-    async fn create_or_get(
-        &mut self,
-        topic: &TopicMetadata,
-        shard_index: ShardIndex,
-    ) -> Result<Shard> {
-        sqlx::query_as::<_, Shard>(
-            r#"
-INSERT INTO shard
-    ( topic_id, shard_index, min_unpersisted_sequence_number )
-VALUES
-    ( $1, $2, 0 )
-ON CONFLICT (topic_id, shard_index)
-DO UPDATE SET topic_id = shard.topic_id
-RETURNING *;
-        "#,
-        )
-        .bind(topic.id) // $1
-        .bind(shard_index) // $2
-        .fetch_one(self.inner.get_mut())
-        .await
-        .map_err(|e| {
-            if is_fk_violation(&e) {
-                Error::ForeignKeyViolation { source: e }
-            } else {
-                Error::SqlxError { source: e }
-            }
-        })
-    }
-
-    async fn get_by_topic_id_and_shard_index(
-        &mut self,
-        topic_id: TopicId,
-        shard_index: ShardIndex,
-    ) -> Result<Option<Shard>> {
-        let rec = sqlx::query_as::<_, Shard>(
-            r#"
-SELECT *
-FROM shard
-WHERE topic_id = $1
-  AND shard_index = $2;
-        "#,
-        )
-        .bind(topic_id) // $1
-        .bind(shard_index) // $2
-        .fetch_one(self.inner.get_mut())
-        .await;
-
-        if let Err(sqlx::Error::RowNotFound) = rec {
-            return Ok(None);
-        }
-
-        let shard = rec.map_err(|e| Error::SqlxError { source: e })?;
-
-        Ok(Some(shard))
-    }
-
-    async fn list(&mut self) -> Result<Vec<Shard>> {
-        sqlx::query_as::<_, Shard>(r#"SELECT * FROM shard;"#)
-            .fetch_all(self.inner.get_mut())
-            .await
-            .map_err(|e| Error::SqlxError { source: e })
-    }
-
-    async fn list_by_topic(&mut self, topic: &TopicMetadata) -> Result<Vec<Shard>> {
-        sqlx::query_as::<_, Shard>(r#"SELECT * FROM shard WHERE topic_id = $1;"#)
-            .bind(topic.id) // $1
-            .fetch_all(self.inner.get_mut())
-            .await
-            .map_err(|e| Error::SqlxError { source: e })
-    }
-
-    async fn update_min_unpersisted_sequence_number(
-        &mut self,
-        shard_id: ShardId,
-        sequence_number: SequenceNumber,
-    ) -> Result<()> {
-        let _ = sqlx::query(
-            r#"
-UPDATE shard
-SET min_unpersisted_sequence_number = $1
-WHERE id = $2;
-                "#,
-        )
-        .bind(sequence_number.get()) // $1
-        .bind(shard_id) // $2
-        .execute(self.inner.get_mut())
-        .await
-        .map_err(|e| Error::SqlxError { source: e })?;
-
-        Ok(())
-    }
-
-    async fn create_transition_shard(
-        &mut self,
-        topic_name: &str,
-        shard_index: ShardIndex,
-    ) -> Result<Shard> {
-        let mut tx = self
-            .inner
-            .get_mut()
-            .pool
-            .begin()
-            .await
-            .map_err(|e| Error::StartTransaction { source: e })?;
-
-        let query = sqlx::query_as::<_, TopicMetadata>(
-            r#"
-INSERT INTO topic ( name )
-VALUES ( $1 )
-ON CONFLICT (name)
-DO UPDATE SET name = topic.name
-RETURNING *;
-        "#,
-        )
-        .bind(topic_name); // $1
-        let topic = query
-            .fetch_one(&mut tx)
-            .await
-            .map_err(|e| Error::SqlxError { source: e })?;
-
-        let query = sqlx::query_as::<_, Shard>(
-            r#"
-INSERT INTO shard
-    ( topic_id, shard_index, min_unpersisted_sequence_number )
-VALUES
-    ( $1, $2, 0 )
-ON CONFLICT (topic_id, shard_index)
-DO UPDATE SET topic_id = shard.topic_id
-RETURNING *;
-        "#,
-        )
-        .bind(topic.id) // $1
-        .bind(shard_index); // $2
-        let shard = query.fetch_one(&mut tx).await.map_err(|e| {
-            if is_fk_violation(&e) {
-                Error::ForeignKeyViolation { source: e }
-            } else {
-                Error::SqlxError { source: e }
-            }
-        })?;
-
-        tx.commit()
-            .await
-            .map_err(|e| Error::FailedToCommit { source: e })?;
-
-        Ok(shard)
-    }
-}
-
-=======
->>>>>>> 3c73598a
 // We can't use [`Partition`], as uses Vec<String> which the Sqlite
 // driver cannot serialise
 
@@ -1306,67 +1145,8 @@
 #[async_trait]
 impl ParquetFileRepo for SqliteTxn {
     async fn create(&mut self, parquet_file_params: ParquetFileParams) -> Result<ParquetFile> {
-<<<<<<< HEAD
         let executor = self.inner.get_mut();
         create_parquet_file(executor, parquet_file_params).await
-=======
-        let ParquetFileParams {
-            namespace_id,
-            table_id,
-            partition_id,
-            object_store_id,
-            max_sequence_number,
-            min_time,
-            max_time,
-            file_size_bytes,
-            row_count,
-            compaction_level,
-            created_at,
-            column_set,
-            max_l0_created_at,
-        } = parquet_file_params;
-
-        let rec = sqlx::query_as::<_, ParquetFilePod>(
-            r#"
-INSERT INTO parquet_file (
-    shard_id, table_id, partition_id, object_store_id,
-    max_sequence_number, min_time, max_time, file_size_bytes,
-    row_count, compaction_level, created_at, namespace_id, column_set, max_l0_created_at )
-VALUES ( $1, $2, $3, $4, $5, $6, $7, $8, $9, $10, $11, $12, $13, $14 )
-RETURNING
-    id, table_id, partition_id, object_store_id,
-    max_sequence_number, min_time, max_time, to_delete, file_size_bytes,
-    row_count, compaction_level, created_at, namespace_id, column_set, max_l0_created_at;
-        "#,
-        )
-        .bind(TRANSITION_SHARD_ID) // $1
-        .bind(table_id) // $2
-        .bind(partition_id) // $3
-        .bind(object_store_id) // $4
-        .bind(max_sequence_number) // $5
-        .bind(min_time) // $6
-        .bind(max_time) // $7
-        .bind(file_size_bytes) // $8
-        .bind(row_count) // $9
-        .bind(compaction_level) // $10
-        .bind(created_at) // $11
-        .bind(namespace_id) // $12
-        .bind(from_column_set(&column_set)) // $13
-        .bind(max_l0_created_at) // $14
-        .fetch_one(self.inner.get_mut())
-        .await
-        .map_err(|e| {
-            if is_unique_violation(&e) {
-                Error::FileExists { object_store_id }
-            } else if is_fk_violation(&e) {
-                Error::ForeignKeyViolation { source: e }
-            } else {
-                Error::SqlxError { source: e }
-            }
-        })?;
-
-        Ok(rec.into())
->>>>>>> 3c73598a
     }
 
     async fn flag_for_delete(&mut self, id: ParquetFileId) -> Result<()> {
@@ -1640,7 +1420,6 @@
     E: Executor<'q, Database = Sqlite>,
 {
     let ParquetFileParams {
-        shard_id,
         namespace_id,
         table_id,
         partition_id,
@@ -1669,7 +1448,7 @@
     row_count, compaction_level, created_at, namespace_id, column_set, max_l0_created_at;
         "#,
     )
-    .bind(shard_id) // $1
+    .bind(TRANSITION_SHARD_ID) // $1
     .bind(table_id) // $2
     .bind(partition_id) // $3
     .bind(object_store_id) // $4
@@ -1823,13 +1602,8 @@
         let sqlite = setup_db().await;
 
         let sqlite: Arc<dyn Catalog> = Arc::new(sqlite);
-<<<<<<< HEAD
         let mut txn = sqlite.repositories().await;
-        let (kafka, query, shards) = create_or_get_default_records(1, txn.deref_mut())
-=======
-        let mut txn = sqlite.start_transaction().await.expect("txn start");
         let (kafka, query) = create_or_get_default_records(txn.deref_mut())
->>>>>>> 3c73598a
             .await
             .expect("db init failed");
 
@@ -1872,73 +1646,6 @@
         assert_eq!(a, b);
     }
 
-<<<<<<< HEAD
-    #[tokio::test]
-    #[should_panic = "attempted to overwrite partition"]
-    async fn test_partition_create_or_get_no_overwrite() {
-        let sqlite = setup_db().await;
-
-        let sqlite: Arc<dyn Catalog> = Arc::new(sqlite);
-        let mut txn = sqlite.repositories().await;
-        let (kafka, query, _) = create_or_get_default_records(2, txn.deref_mut())
-            .await
-            .expect("db init failed");
-
-        let namespace_id = sqlite
-            .repositories()
-            .await
-            .namespaces()
-            .create("ns3", None, kafka.id, query.id)
-            .await
-            .expect("namespace create failed")
-            .id;
-        let table_id = sqlite
-            .repositories()
-            .await
-            .tables()
-            .create_or_get("table", namespace_id)
-            .await
-            .expect("create table failed")
-            .id;
-
-        let key = "bananas";
-
-        let shards = sqlite
-            .repositories()
-            .await
-            .shards()
-            .list()
-            .await
-            .expect("failed to list shards");
-        assert!(
-            shards.len() > 1,
-            "expected more shards to be created, got {}",
-            shards.len()
-        );
-
-        let a = sqlite
-            .repositories()
-            .await
-            .partitions()
-            .create_or_get(key.into(), shards[0].id, table_id)
-            .await
-            .expect("should create OK");
-
-        // Call create_or_get for the same (key, table_id) tuple, setting a
-        // different shard ID
-        let b = sqlite
-            .repositories()
-            .await
-            .partitions()
-            .create_or_get(key.into(), shards[1].id, table_id)
-            .await
-            .expect("result should not be evaluated");
-
-        assert_eq!(a, b);
-    }
-
-=======
->>>>>>> 3c73598a
     macro_rules! test_column_create_or_get_many_unchecked {
         (
             $name:ident,
@@ -1952,13 +1659,8 @@
                     let metrics = Arc::clone(&sqlite.metrics);
 
                     let sqlite: Arc<dyn Catalog> = Arc::new(sqlite);
-<<<<<<< HEAD
                     let mut txn = sqlite.repositories().await;
-                    let (kafka, query, _shards) = create_or_get_default_records(1, txn.deref_mut())
-=======
-                    let mut txn = sqlite.start_transaction().await.expect("txn start");
                     let (kafka, query) = create_or_get_default_records(txn.deref_mut())
->>>>>>> 3c73598a
                         .await
                         .expect("db init failed");
 
@@ -2123,13 +1825,8 @@
         let pool = sqlite.pool.clone();
 
         let sqlite: Arc<dyn Catalog> = Arc::new(sqlite);
-<<<<<<< HEAD
         let mut txn = sqlite.repositories().await;
-        let (kafka, query, shards) = create_or_get_default_records(1, txn.deref_mut())
-=======
-        let mut txn = sqlite.start_transaction().await.expect("txn start");
         let (kafka, query) = create_or_get_default_records(txn.deref_mut())
->>>>>>> 3c73598a
             .await
             .expect("db init failed");
 
