import React, {Component} from 'react'
import PropTypes from 'prop-types'
import _ from 'lodash'
import classnames from 'classnames'

import {timeSeriesToTableGraph} from 'src/utils/timeSeriesToDygraph'
import {
  NULL_COLUMN_INDEX,
  NULL_ROW_INDEX,
  NULL_HOVER_TIME,
} from 'src/shared/constants/tableGraph'

import {MultiGrid} from 'react-virtualized'
import moment from 'moment'

class TableGraph extends Component {
  constructor(props) {
    super(props)
    this.state = {
      hoveredColumnIndex: NULL_COLUMN_INDEX,
      hoveredRowIndex: NULL_ROW_INDEX,
    }
  }

  componentWillMount() {
    this._labels = []
    this._data = [[]]
  }

  componentWillUpdate(nextProps) {
    const {labels, data} = timeSeriesToTableGraph(nextProps.data)
    this._labels = labels
    this._data = data
  }

  handleHover = (columnIndex, rowIndex) => () => {
    if (this.props.onSetHoverTime) {
      this.props.onSetHoverTime(this._data[rowIndex][0].toString())
      this.setState({
        hoveredColumnIndex: columnIndex,
        hoveredRowIndex: rowIndex,
      })
    }
  }

  handleMouseOut = () => {
    if (this.props.onSetHoverTime) {
      this.props.onSetHoverTime(NULL_HOVER_TIME)
      this.setState({
        hoveredColumnIndex: NULL_COLUMN_INDEX,
        hoveredRowIndex: NULL_ROW_INDEX,
      })
    }
  }

  cellRenderer = ({columnIndex, rowIndex, key, style, parent}) => {
    const data = this._data
    const {hoveredColumnIndex, hoveredRowIndex} = this.state

    const columnCount = _.get(data, ['0', 'length'], 0)
    const rowCount = data.length
<<<<<<< HEAD
    const {tableOptions} = this.props
    const timeFormat = tableOptions
      ? tableOptions.timeFormat
      : 'MM/DD/YYYY HH:mm:ss.ss'
    const isTimeCell = columnIndex === 0 && rowIndex > 0

=======
>>>>>>> 2d37fe09
    const isFixedRow = rowIndex === 0 && columnIndex > 0
    const isFixedColumn = rowIndex > 0 && columnIndex === 0
    const isFixedCorner = rowIndex === 0 && columnIndex === 0
    const isLastRow = rowIndex === rowCount - 1
    const isLastColumn = columnIndex === columnCount - 1
    const isHighlighted =
      rowIndex === parent.props.scrollToRow ||
      (rowIndex === hoveredRowIndex && hoveredRowIndex !== 0) ||
      (columnIndex === hoveredColumnIndex && hoveredColumnIndex !== 0)
    const dataIsNumerical = _.isNumber([rowIndex][columnIndex])

    const cellClass = classnames('table-graph-cell', {
      'table-graph-cell__fixed-row': isFixedRow,
      'table-graph-cell__fixed-column': isFixedColumn,
      'table-graph-cell__fixed-corner': isFixedCorner,
      'table-graph-cell__last-row': isLastRow,
      'table-graph-cell__last-column': isLastColumn,
      'table-graph-cell__highlight': isHighlighted,
      'table-graph-cell__numerical': dataIsNumerical,
    })

    return (
<<<<<<< HEAD
      <div key={key} className={cellClass} style={style}>
        {isTimeCell
          ? moment(data[rowIndex][columnIndex]).format(timeFormat)
          : data[rowIndex][columnIndex]}
=======
      <div
        key={key}
        style={style}
        className={cellClass}
        onMouseOver={this.handleHover(columnIndex, rowIndex)}
      >
        {`${data[rowIndex][columnIndex]}`}
>>>>>>> 2d37fe09
      </div>
    )
  }

  render() {
<<<<<<< HEAD
    const {tableOptions} = this.props
=======
    const {hoveredColumnIndex, hoveredRowIndex} = this.state
    const {hoverTime} = this.props
>>>>>>> 2d37fe09
    const data = this._data
    const columnCount = _.get(data, ['0', 'length'], 0)
    const rowCount = data.length
    const COLUMN_WIDTH = 300
    const ROW_HEIGHT = 30
    const tableWidth = this.gridContainer ? this.gridContainer.clientWidth : 0
    const tableHeight = this.gridContainer ? this.gridContainer.clientHeight : 0

    const hoverTimeRow =
      data.length > 1 && hoverTime > 0
        ? data.findIndex(
            row => row[0] && _.isNumber(row[0]) && row[0] >= hoverTime
          )
        : undefined

    return (
      <div
        className="table-graph-container"
        ref={gridContainer => (this.gridContainer = gridContainer)}
        onMouseOut={this.handleMouseOut}
      >
        {data.length > 1 &&
          <MultiGrid
            columnCount={columnCount}
            columnWidth={COLUMN_WIDTH}
            rowCount={rowCount}
            rowHeight={ROW_HEIGHT}
            height={tableHeight}
            width={tableWidth}
            fixedColumnCount={1}
            fixedRowCount={1}
            enableFixedColumnScroll={true}
            enableFixedRowScroll={true}
<<<<<<< HEAD
            timeFormat={
              tableOptions ? tableOptions.timeFormat : 'MM/DD/YYYY HH:mm:ss.ss'
            }
=======
            scrollToRow={hoverTimeRow}
            cellRenderer={this.cellRenderer}
            hoveredColumnIndex={hoveredColumnIndex}
            hoveredRowIndex={hoveredRowIndex}
            hoverTime={hoverTime}
>>>>>>> 2d37fe09
          />}
      </div>
    )
  }
}

const {arrayOf, number, shape, string, func} = PropTypes

TableGraph.propTypes = {
  cellHeight: number,
  data: arrayOf(shape()),
<<<<<<< HEAD
  tableOptions: shape({}),
=======
  hoverTime: string,
  onSetHoverTime: func,
>>>>>>> 2d37fe09
}

export default TableGraph<|MERGE_RESOLUTION|>--- conflicted
+++ resolved
@@ -59,15 +59,11 @@
 
     const columnCount = _.get(data, ['0', 'length'], 0)
     const rowCount = data.length
-<<<<<<< HEAD
     const {tableOptions} = this.props
     const timeFormat = tableOptions
       ? tableOptions.timeFormat
       : 'MM/DD/YYYY HH:mm:ss.ss'
-    const isTimeCell = columnIndex === 0 && rowIndex > 0
 
-=======
->>>>>>> 2d37fe09
     const isFixedRow = rowIndex === 0 && columnIndex > 0
     const isFixedColumn = rowIndex > 0 && columnIndex === 0
     const isFixedCorner = rowIndex === 0 && columnIndex === 0
@@ -90,31 +86,24 @@
     })
 
     return (
-<<<<<<< HEAD
-      <div key={key} className={cellClass} style={style}>
-        {isTimeCell
-          ? moment(data[rowIndex][columnIndex]).format(timeFormat)
-          : data[rowIndex][columnIndex]}
-=======
       <div
         key={key}
         style={style}
         className={cellClass}
         onMouseOver={this.handleHover(columnIndex, rowIndex)}
       >
-        {`${data[rowIndex][columnIndex]}`}
->>>>>>> 2d37fe09
+        {isFixedColumn
+          ? `${moment(data[rowIndex][columnIndex].toISOString()).format(
+              timeFormat
+            )}`
+          : `${data[rowIndex][columnIndex]}`}
       </div>
     )
   }
 
   render() {
-<<<<<<< HEAD
-    const {tableOptions} = this.props
-=======
     const {hoveredColumnIndex, hoveredRowIndex} = this.state
-    const {hoverTime} = this.props
->>>>>>> 2d37fe09
+    const {hoverTime, tableOptions} = this.props
     const data = this._data
     const columnCount = _.get(data, ['0', 'length'], 0)
     const rowCount = data.length
@@ -148,17 +137,14 @@
             fixedRowCount={1}
             enableFixedColumnScroll={true}
             enableFixedRowScroll={true}
-<<<<<<< HEAD
             timeFormat={
               tableOptions ? tableOptions.timeFormat : 'MM/DD/YYYY HH:mm:ss.ss'
             }
-=======
             scrollToRow={hoverTimeRow}
             cellRenderer={this.cellRenderer}
             hoveredColumnIndex={hoveredColumnIndex}
             hoveredRowIndex={hoveredRowIndex}
             hoverTime={hoverTime}
->>>>>>> 2d37fe09
           />}
       </div>
     )
@@ -170,12 +156,9 @@
 TableGraph.propTypes = {
   cellHeight: number,
   data: arrayOf(shape()),
-<<<<<<< HEAD
   tableOptions: shape({}),
-=======
   hoverTime: string,
   onSetHoverTime: func,
->>>>>>> 2d37fe09
 }
 
 export default TableGraph