package influxdb

import (
	"bytes"
	"encoding/json"
	"fmt"
	"io"
	"log"
	"net/http"
	"net/url"
	"os"
	"path/filepath"
	"regexp"
	"sort"
	"strconv"
	"sync"
	"time"

	"code.google.com/p/go.crypto/bcrypt"
	"github.com/influxdb/influxdb/messaging"
)

const (
	// DefaultRootPassword is the password initially set for the root user.
	// It is also used when reseting the root user's password.
	DefaultRootPassword = "root"

	// DefaultRetentionPolicyName is the name of a databases's default shard space.
	DefaultRetentionPolicyName = "default"

	// DefaultSplitN represents the number of partitions a shard is split into.
	DefaultSplitN = 1

	// DefaultReplicaN represents the number of replicas data is written to.
	DefaultReplicaN = 1

	// DefaultShardDuration is the time period held by a shard.
	DefaultShardDuration = 7 * (24 * time.Hour)

	// DefaultShardRetention is the length of time before a shard is dropped.
	DefaultShardRetention = time.Duration(0)
)

const (
	// Data node messages
	createDataNodeMessageType = messaging.MessageType(0x00)
	deleteDataNodeMessageType = messaging.MessageType(0x01)

	// Database messages
	createDatabaseMessageType = messaging.MessageType(0x10)
	deleteDatabaseMessageType = messaging.MessageType(0x11)

	// Retention policy messages
	createRetentionPolicyMessageType     = messaging.MessageType(0x20)
	updateRetentionPolicyMessageType     = messaging.MessageType(0x21)
	deleteRetentionPolicyMessageType     = messaging.MessageType(0x22)
	setDefaultRetentionPolicyMessageType = messaging.MessageType(0x23)

	// User messages
	createUserMessageType = messaging.MessageType(0x30)
	updateUserMessageType = messaging.MessageType(0x31)
	deleteUserMessageType = messaging.MessageType(0x32)

	// Shard messages
	createShardGroupIfNotExistsMessageType = messaging.MessageType(0x40)

	// Series messages
	createSeriesIfNotExistsMessageType = messaging.MessageType(0x50)

	// Write raw data messages (per-topic)
	writeSeriesMessageType = messaging.MessageType(0x80)
)

// Server represents a collection of metadata and raw metric data.
type Server struct {
	mu   sync.RWMutex
	id   uint64
	path string
	done chan struct{} // goroutine close notification

	client MessagingClient  // broker client
	index  uint64           // highest broadcast index seen
	errors map[uint64]error // message errors

	meta *metastore // metadata store

	dataNodes map[uint64]*DataNode // data nodes by id

	databases map[string]*database // databases by name
	shards    map[uint64]*Shard    // shards by id
	users     map[string]*User     // user by name
}

// NewServer returns a new instance of Server.
func NewServer() *Server {
	return &Server{
		meta:      &metastore{},
		dataNodes: make(map[uint64]*DataNode),
		databases: make(map[string]*database),
		shards:    make(map[uint64]*Shard),
		users:     make(map[string]*User),
		errors:    make(map[uint64]error),
	}
}

// ID returns the data node id for the server.
// Returns zero if the server is closed or the server has not joined a cluster.
func (s *Server) ID() uint64 {
	s.mu.Lock()
	defer s.mu.Unlock()
	return s.id
}

// Path returns the path used when opening the server.
// Returns an empty string when the server is closed.
func (s *Server) Path() string {
	s.mu.Lock()
	defer s.mu.Unlock()
	return s.path
}

// shardPath returns the path for a shard.
func (s *Server) shardPath(id uint64) string {
	if s.path == "" {
		return ""
	}
	return filepath.Join(s.path, "shards", strconv.FormatUint(id, 10))
}

// Open initializes the server from a given path.
func (s *Server) Open(path string) error {
	// Ensure the server isn't already open and there's a path provided.
	if s.opened() {
		return ErrServerOpen
	} else if path == "" {
		return ErrPathRequired
	}

	// Create required directories.
	if err := os.MkdirAll(path, 0700); err != nil {
		return err
	}
	if err := os.MkdirAll(filepath.Join(path, "shards"), 0700); err != nil {
		return err
	}

	// Open metadata store.
	if err := s.meta.open(filepath.Join(path, "meta")); err != nil {
		return fmt.Errorf("meta: %s", err)
	}

	// Load state from metastore.
	if err := s.load(); err != nil {
		return fmt.Errorf("load: %s", err)
	}

	// Set the server path.
	s.path = path

	return nil
}

// opened returns true when the server is open.
func (s *Server) opened() bool { return s.path != "" }

// Close shuts down the server.
func (s *Server) Close() error {
	s.mu.Lock()
	defer s.mu.Unlock()

	if !s.opened() {
		return ErrServerClosed
	}

	// Close message processing.
	s.setClient(nil)

	// Close metastore.
	_ = s.meta.close()

	// Remove path.
	s.path = ""

	return nil
}

// load reads the state of the server from the metastore.
func (s *Server) load() error {
	return s.meta.view(func(tx *metatx) error {
		// Read server id.
		s.id = tx.id()

		// Load databases.
		s.databases = make(map[string]*database)
		for _, db := range tx.databases() {
			s.databases[db.name] = db

			// load the index
			log.Printf("Loading metadata index for %s\n", db.name)
			err := s.meta.view(func(tx *metatx) error {
				tx.indexDatabase(db)
				return nil
			})
			if err != nil {
				return err
			}
		}

		// Load users.
		s.users = make(map[string]*User)
		for _, u := range tx.users() {
			s.users[u.Name] = u
		}

		return nil
	})
}

// Client retrieves the current messaging client.
func (s *Server) Client() MessagingClient {
	s.mu.RLock()
	defer s.mu.RUnlock()
	return s.client
}

// SetClient sets the messaging client on the server.
func (s *Server) SetClient(client MessagingClient) error {
	s.mu.Lock()
	defer s.mu.Unlock()
	return s.setClient(client)
}

func (s *Server) setClient(client MessagingClient) error {
	// Ensure the server is open.
	if !s.opened() {
		return ErrServerClosed
	}

	// Stop previous processor, if running.
	if s.done != nil {
		close(s.done)
		s.done = nil
	}

	// Set the messaging client.
	s.client = client

	// Start goroutine to read messages from the broker.
	if client != nil {
		s.done = make(chan struct{}, 0)
		go s.processor(client, s.done)
	}

	return nil
}

// broadcast encodes a message as JSON and send it to the broker's broadcast topic.
// This function waits until the message has been processed by the server.
// Returns the broker log index of the message or an error.
func (s *Server) broadcast(typ messaging.MessageType, c interface{}) (uint64, error) {
	// Encode the command.
	data, err := json.Marshal(c)
	if err != nil {
		return 0, err
	}

	// Publish the message.
	m := &messaging.Message{
		Type:    typ,
		TopicID: messaging.BroadcastTopicID,
		Data:    data,
	}
	index, err := s.client.Publish(m)
	if err != nil {
		return 0, err
	}

	// Wait for the server to receive the message.
	err = s.Sync(index)

	return index, err
}

// Sync blocks until a given index (or a higher index) has been applied.
// Returns any error associated with the command.
func (s *Server) Sync(index uint64) error {
	for {
		// Check if index has occurred. If so, retrieve the error and return.
		s.mu.RLock()
		if s.index >= index {
			err, ok := s.errors[index]
			if ok {
				delete(s.errors, index)
			}
			s.mu.RUnlock()
			return err
		}
		s.mu.RUnlock()

		// Otherwise wait momentarily and check again.
		time.Sleep(1 * time.Millisecond)
	}
}

// Initialize creates a new data node and initializes the server's id to 1.
func (s *Server) Initialize(u *url.URL) error {
	// Create a new data node.
	if err := s.CreateDataNode(u); err != nil {
		return err
	}

	// Ensure the data node returns with an ID of 1.
	// If it doesn't then something went really wrong. We have to panic because
	// the messaging client relies on the first server being assigned ID 1.
	n := s.DataNodeByURL(u)
	assert(n != nil && n.ID == 1, "invalid initial server id: %d", n.ID)

	// Set the ID on the metastore.
	if err := s.meta.mustUpdate(func(tx *metatx) error {
		return tx.setID(n.ID)
	}); err != nil {
		return err
	}

	// Set the ID on the server.
	s.id = 1

	return nil
}

// Join creates a new data node in an existing cluster, copies the metastore,
// and initializes the ID.
func (s *Server) Join(u *url.URL, joinURL *url.URL) error {
	s.mu.Lock()
	defer s.mu.Unlock()

	// Encode data node request.
	var buf bytes.Buffer
	if err := json.NewEncoder(&buf).Encode(&dataNodeJSON{URL: u.String()}); err != nil {
		return err
	}

	// Send request.
	joinURL = copyURL(joinURL)
	joinURL.Path = "/data_nodes"
	resp, err := http.Post(joinURL.String(), "application/octet-stream", &buf)
	if err != nil {
		return err
	}
	defer resp.Body.Close()

	// Check if created.
	if resp.StatusCode != http.StatusCreated {
		return ErrUnableToJoin
	}

	// Decode response.
	var n dataNodeJSON
	if err := json.NewDecoder(resp.Body).Decode(&n); err != nil {
		return err
	}
	assert(n.ID > 0, "invalid join node id returned: %d", n.ID)

	// Download the metastore from joining server.
	joinURL.Path = "/metastore"
	resp, err = http.Post(joinURL.String(), "application/octet-stream", &buf)
	if err != nil {
		return err
	}
	defer resp.Body.Close()

	// Update the ID on the metastore.
	if err := s.meta.mustUpdate(func(tx *metatx) error {
		return tx.setID(n.ID)
	}); err != nil {
		return err
	}

	// Set the ID on the server.
	s.id = n.ID

	return nil
}

// CopyMetastore writes the underlying metastore data file to a writer.
func (s *Server) CopyMetastore(w io.Writer) error {
	return s.meta.mustView(func(tx *metatx) error {
		// Set content lengh if this is a HTTP connection.
		if w, ok := w.(http.ResponseWriter); ok {
			w.Header().Set("Content-Length", strconv.Itoa(int(tx.Size())))
		}

		// Write entire database to the writer.
		return tx.Copy(w)
	})
}

// DataNode returns a data node by id.
func (s *Server) DataNode(id uint64) *DataNode {
	s.mu.RLock()
	defer s.mu.RUnlock()
	return s.dataNodes[id]
}

// DataNodeByURL returns a data node by url.
func (s *Server) DataNodeByURL(u *url.URL) *DataNode {
	s.mu.RLock()
	defer s.mu.RUnlock()
	for _, n := range s.dataNodes {
		if n.URL.String() == u.String() {
			return n
		}
	}
	return nil
}

// DataNodes returns a list of data nodes.
func (s *Server) DataNodes() (a []*DataNode) {
	s.mu.RLock()
	defer s.mu.RUnlock()
	for _, n := range s.dataNodes {
		a = append(a, n)
	}
	sort.Sort(dataNodes(a))
	return
}

// CreateDataNode creates a new data node with a given URL.
func (s *Server) CreateDataNode(u *url.URL) error {
	c := &createDataNodeCommand{URL: u.String()}
	_, err := s.broadcast(createDataNodeMessageType, c)
	return err
}

func (s *Server) applyCreateDataNode(m *messaging.Message) (err error) {
	var c createDataNodeCommand
	mustUnmarshalJSON(m.Data, &c)

	s.mu.Lock()
	defer s.mu.Unlock()

	// Validate parameters.
	if c.URL == "" {
		return ErrDataNodeURLRequired
	}

	// Check that another node with the same URL doesn't already exist.
	u, _ := url.Parse(c.URL)
	for _, n := range s.dataNodes {
		if n.URL.String() == u.String() {
			return ErrDataNodeExists
		}
	}

	// Create data node.
	n := newDataNode()
	n.URL = u

	// Persist to metastore.
	err = s.meta.mustUpdate(func(tx *metatx) error {
		n.ID = tx.nextDataNodeID()
		return tx.saveDataNode(n)
	})

	// Add to node on server.
	s.dataNodes[n.ID] = n

	return
}

type createDataNodeCommand struct {
	URL string `json:"url"`
}

// DeleteDataNode deletes an existing data node.
func (s *Server) DeleteDataNode(id uint64) error {
	c := &deleteDataNodeCommand{ID: id}
	_, err := s.broadcast(deleteDataNodeMessageType, c)
	return err
}

func (s *Server) applyDeleteDataNode(m *messaging.Message) (err error) {
	var c deleteDataNodeCommand
	mustUnmarshalJSON(m.Data, &c)

	s.mu.Lock()
	defer s.mu.Unlock()
	n := s.dataNodes[c.ID]
	if n == nil {
		return ErrDataNodeNotFound
	}

	// Remove from metastore.
	err = s.meta.mustUpdate(func(tx *metatx) error { return tx.deleteDataNode(c.ID) })

	// Delete the node.
	delete(s.dataNodes, n.ID)

	return
}

type deleteDataNodeCommand struct {
	ID uint64 `json:"id"`
}

// DatabaseExists returns true if a database exists.
func (s *Server) DatabaseExists(name string) bool {
	s.mu.RLock()
	defer s.mu.RUnlock()
	return s.databases[name] != nil
}

// Databases returns a sorted list of all database names.
func (s *Server) Databases() (a []string) {
	s.mu.RLock()
	defer s.mu.RUnlock()
	for _, db := range s.databases {
		a = append(a, db.name)
	}
	sort.Strings(a)
	return
}

// CreateDatabase creates a new database.
func (s *Server) CreateDatabase(name string) error {
	c := &createDatabaseCommand{Name: name}
	_, err := s.broadcast(createDatabaseMessageType, c)
	return err
}

func (s *Server) applyCreateDatabase(m *messaging.Message) (err error) {
	var c createDatabaseCommand
	mustUnmarshalJSON(m.Data, &c)

	s.mu.Lock()
	defer s.mu.Unlock()
	if s.databases[c.Name] != nil {
		return ErrDatabaseExists
	}

	// Create database entry.
	db := newDatabase()
	db.name = c.Name

	// Persist to metastore.
	err = s.meta.mustUpdate(func(tx *metatx) error { return tx.saveDatabase(db) })

	// Add to databases on server.
	s.databases[c.Name] = db

	return
}

type createDatabaseCommand struct {
	Name string `json:"name"`
}

// DeleteDatabase deletes an existing database.
func (s *Server) DeleteDatabase(name string) error {
	c := &deleteDatabaseCommand{Name: name}
	_, err := s.broadcast(deleteDatabaseMessageType, c)
	return err
}

func (s *Server) applyDeleteDatabase(m *messaging.Message) (err error) {
	var c deleteDatabaseCommand
	mustUnmarshalJSON(m.Data, &c)

	s.mu.Lock()
	defer s.mu.Unlock()
	if s.databases[c.Name] == nil {
		return ErrDatabaseNotFound
	}

	// Remove from metastore.
	err = s.meta.mustUpdate(func(tx *metatx) error { return tx.deleteDatabase(c.Name) })

	// Delete the database entry.
	delete(s.databases, c.Name)
	return
}

type deleteDatabaseCommand struct {
	Name string `json:"name"`
}

// shardGroupByTimestamp returns a shard that owns a given timestamp for a database.
func (s *Server) shardGroupByTimestamp(database, policy string, timestamp time.Time) (*ShardGroup, error) {
	db := s.databases[database]
	if db == nil {
		return nil, ErrDatabaseNotFound
	}
	return db.shardGroupByTimestamp(policy, timestamp)
}

// ShardGroups returns a list of all shard groups for a database.
// Returns an error if the database doesn't exist.
func (s *Server) ShardGroups(database string) ([]*ShardGroup, error) {
	s.mu.RLock()
	defer s.mu.RUnlock()

	// Lookup database.
	db := s.databases[database]
	if db == nil {
		return nil, ErrDatabaseNotFound
	}

	// Retrieve groups from database.
	var a []*ShardGroup
	for _, rp := range db.policies {
		for _, g := range rp.groups {
			a = append(a, g)
		}
	}
	return a, nil
}

// CreateShardGroupIfNotExist creates the shard group for a retention policy for the interval a timestamp falls into.
func (s *Server) CreateShardGroupIfNotExists(database, policy string, timestamp time.Time) error {
	c := &createShardGroupIfNotExistsCommand{Database: database, Policy: policy, Timestamp: timestamp}
	_, err := s.broadcast(createShardGroupIfNotExistsMessageType, c)
	return err
}

// createShardIfNotExists returns the shard for a given retention policy, series, and timestamp.
// If it doesn't exist, it will create all shards for the given timestamp
func (s *Server) createShardGroupIfNotExists(database, policy string, timestamp time.Time) (*ShardGroup, error) {
	// Check if shard group exists first.
	g, err := s.shardGroupByTimestamp(database, policy, timestamp)
	if err != nil {
		return nil, err
	} else if g != nil {
		return g, nil
	}

	// If the shard doesn't exist then create it.
	if err := s.CreateShardGroupIfNotExists(database, policy, timestamp); err != nil {
		return nil, err
	}

	// Lookup the shard again.
	return s.shardGroupByTimestamp(database, policy, timestamp)
}

func (s *Server) applyCreateShardGroupIfNotExists(m *messaging.Message) (err error) {
	var c createShardGroupIfNotExistsCommand
	mustUnmarshalJSON(m.Data, &c)

	s.mu.Lock()
	defer s.mu.Unlock()

	// Retrieve database.
	db := s.databases[c.Database]
	if s.databases[c.Database] == nil {
		return ErrDatabaseNotFound
	}

	// Validate retention policy.
	rp := db.policies[c.Policy]
	if rp == nil {
		return ErrRetentionPolicyNotFound
	}

	// If we can match to an existing shard group date range then just ignore request.
	if g := rp.shardGroupByTimestamp(c.Timestamp); g != nil {
		return nil
	}

	// If no shards match then create a new one.
	g := newShardGroup()
	g.StartTime = c.Timestamp.Truncate(rp.Duration).UTC()
	g.EndTime = g.StartTime.Add(rp.Duration).UTC()

	// Sort nodes so they're consistently assigned to the shards.
	nodes := make([]*DataNode, 0, len(s.dataNodes))
	for _, n := range s.dataNodes {
		nodes = append(nodes, n)
	}
	sort.Sort(dataNodes(nodes))

	// Require at least one replica but no more replicas than nodes.
	replicaN := int(rp.ReplicaN)
	if replicaN == 0 {
		replicaN = 1
	} else if replicaN > len(nodes) {
		replicaN = len(nodes)
	}

	// Determine shard count by node count divided by replication factor.
	// This will ensure nodes will get distributed across nodes evenly and
	// replicated the correct number of times.
	shardN := len(nodes) / replicaN

	// Create a shard for each current data node.
	g.Shards = make([]*Shard, shardN)
	for i := range g.Shards {
		g.Shards[i] = newShard()
	}

	// Persist to metastore if a shard was created.
	if err = s.meta.mustUpdate(func(tx *metatx) error {
		// Generate an ID for the group.
		g.ID = tx.nextShardGroupID()

		// Generate an ID for each shard.
		for _, sh := range g.Shards {
			sh.ID = tx.nextShardID()
		}

		// Assign data nodes to shards via round robin.
		// Start from a repeatably "random" place in the node list.
		nodeIndex := int(m.Index % uint64(len(nodes)))
		for _, sh := range g.Shards {
			for i := 0; i < replicaN; i++ {
				node := nodes[nodeIndex%len(nodes)]
				sh.DataNodeIDs = append(sh.DataNodeIDs, node.ID)
				nodeIndex++
			}
		}

		return tx.saveDatabase(db)
	}); err != nil {
		g.close()
		return
	}

	// Open shards assigned to this server.
	for _, sh := range g.Shards {
		// Ignore if this server is not assigned.
		if !sh.HasDataNodeID(s.id) {
			continue
		}

		// Open shard store. Panic if an error occurs and we can retry.
		if err := sh.open(s.shardPath(sh.ID)); err != nil {
			panic("unable to open shard: " + err.Error())
		}
	}

	// Add to lookups.
	for _, sh := range g.Shards {
		s.shards[sh.ID] = sh
	}
	rp.groups = append(rp.groups, g)

	// Subscribe to shard if it matches the server's index.
	// TODO: Move subscription outside of command processing.
	// TODO: Retry subscriptions on failure.
	for _, sh := range g.Shards {
		// Ignore if this server is not assigned.
		if !sh.HasDataNodeID(s.id) {
			continue
		}

		// Subscribe on the broker.
		if err := s.client.Subscribe(s.id, sh.ID); err != nil {
			log.Printf("unable to subscribe: replica=%d, topic=%d, err=%s", s.id, sh.ID, err)
		}
	}

	return
}

type createShardGroupIfNotExistsCommand struct {
	Database  string    `json:"database"`
	Policy    string    `json:"policy"`
	Timestamp time.Time `json:"timestamp"`
}

// User returns a user by username
// Returns nil if the user does not exist.
func (s *Server) User(name string) *User {
	s.mu.Lock()
	defer s.mu.Unlock()
	return s.users[name]
}

// Users returns a list of all users, sorted by name.
func (s *Server) Users() (a []*User) {
	s.mu.RLock()
	defer s.mu.RUnlock()
	for _, u := range s.users {
		a = append(a, u)
	}
	sort.Sort(users(a))
	return a
}

// AdminUserExists returns whether at least 1 admin-level user exists.
func (s *Server) AdminUserExists() bool {
	for _, u := range s.users {
		if u.Admin {
			return true
		}
	}
	return false
}

// Authenticate returns an authenticated user by username. If any error occurs,
// or the authentication credentials are invalid, an error is returned.
func (s *Server) Authenticate(username, password string) (*User, error) {
	s.mu.Lock()
	defer s.mu.Unlock()
	u := s.users[username]
	if u == nil {
		return nil, fmt.Errorf("user not found")
	}
	err := u.Authenticate(password)
	if err != nil {
		return nil, fmt.Errorf("invalid credentials")
	}
	return u, nil
}

// CreateUser creates a user on the server.
func (s *Server) CreateUser(username, password string, admin bool) error {
	c := &createUserCommand{Username: username, Password: password, Admin: admin}
	_, err := s.broadcast(createUserMessageType, c)
	return err
}

func (s *Server) applyCreateUser(m *messaging.Message) (err error) {
	var c createUserCommand
	mustUnmarshalJSON(m.Data, &c)

	s.mu.Lock()
	defer s.mu.Unlock()

	// Validate user.
	if c.Username == "" {
		return ErrUsernameRequired
	} else if s.users[c.Username] != nil {
		return ErrUserExists
	}

	// Generate the hash of the password.
	hash, err := HashPassword(c.Password)
	if err != nil {
		return err
	}

	// Create the user.
	u := &User{
		Name:  c.Username,
		Hash:  string(hash),
		Admin: c.Admin,
	}

	// Persist to metastore.
	err = s.meta.mustUpdate(func(tx *metatx) error {
		return tx.saveUser(u)
	})

	s.users[u.Name] = u
	return
}

type createUserCommand struct {
	Username string `json:"username"`
	Password string `json:"password"`
	Admin    bool   `json:"admin,omitempty"`
}

// UpdateUser updates an existing user on the server.
func (s *Server) UpdateUser(username, password string) error {
	c := &updateUserCommand{Username: username, Password: password}
	_, err := s.broadcast(updateUserMessageType, c)
	return err
}

func (s *Server) applyUpdateUser(m *messaging.Message) (err error) {
	var c updateUserCommand
	mustUnmarshalJSON(m.Data, &c)

	s.mu.Lock()
	defer s.mu.Unlock()

	// Validate command.
	u := s.users[c.Username]
	if u == nil {
		return ErrUserNotFound
	}

	// Update the user's password, if set.
	if c.Password != "" {
		hash, err := HashPassword(c.Password)
		if err != nil {
			return err
		}
		u.Hash = string(hash)
	}

	// Persist to metastore.
	return s.meta.mustUpdate(func(tx *metatx) error {
		return tx.saveUser(u)
	})
}

type updateUserCommand struct {
	Username string `json:"username"`
	Password string `json:"password,omitempty"`
}

// DeleteUser removes a user from the server.
func (s *Server) DeleteUser(username string) error {
	c := &deleteUserCommand{Username: username}
	_, err := s.broadcast(deleteUserMessageType, c)
	return err
}

func (s *Server) applyDeleteUser(m *messaging.Message) error {
	var c deleteUserCommand
	mustUnmarshalJSON(m.Data, &c)

	s.mu.Lock()
	defer s.mu.Unlock()

	// Validate user.
	if c.Username == "" {
		return ErrUsernameRequired
	} else if s.users[c.Username] == nil {
		return ErrUserNotFound
	}

	// Remove from metastore.
	s.meta.mustUpdate(func(tx *metatx) error {
		return tx.deleteUser(c.Username)
	})

	// Delete the user.
	delete(s.users, c.Username)
	return nil
}

type deleteUserCommand struct {
	Username string `json:"username"`
}

// RetentionPolicy returns a retention policy by name.
// Returns an error if the database doesn't exist.
func (s *Server) RetentionPolicy(database, name string) (*RetentionPolicy, error) {
	s.mu.Lock()
	defer s.mu.Unlock()

	// Lookup database.
	db := s.databases[database]
	if db == nil {
		return nil, ErrDatabaseNotFound
	}

	return db.policies[name], nil
}

// DefaultRetentionPolicy returns the default retention policy for a database.
// Returns an error if the database doesn't exist.
func (s *Server) DefaultRetentionPolicy(database string) (*RetentionPolicy, error) {
	s.mu.Lock()
	defer s.mu.Unlock()

	// Lookup database.
	db := s.databases[database]
	if db == nil {
		return nil, ErrDatabaseNotFound
	}

	return db.policies[db.defaultRetentionPolicy], nil
}

// RetentionPolicies returns a list of retention polocies for a database.
// Returns an error if the database doesn't exist.
func (s *Server) RetentionPolicies(database string) ([]*RetentionPolicy, error) {
	s.mu.RLock()
	defer s.mu.RUnlock()

	// Lookup database.
	db := s.databases[database]
	if db == nil {
		return nil, ErrDatabaseNotFound
	}

	// Retrieve the policies.
	a := make([]*RetentionPolicy, 0, len(db.policies))
	for _, p := range db.policies {
		a = append(a, p)
	}
	return a, nil
}

// CreateRetentionPolicy creates a retention policy for a database.
func (s *Server) CreateRetentionPolicy(database string, rp *RetentionPolicy) error {
	c := &createRetentionPolicyCommand{
		Database: database,
		Name:     rp.Name,
		Duration: rp.Duration,
		ReplicaN: rp.ReplicaN,
	}
	_, err := s.broadcast(createRetentionPolicyMessageType, c)
	return err
}

func (s *Server) applyCreateRetentionPolicy(m *messaging.Message) error {
	var c createRetentionPolicyCommand
	mustUnmarshalJSON(m.Data, &c)

	s.mu.Lock()
	defer s.mu.Unlock()

	// Retrieve the database.
	db := s.databases[c.Database]
	if s.databases[c.Database] == nil {
		return ErrDatabaseNotFound
	} else if c.Name == "" {
		return ErrRetentionPolicyNameRequired
	} else if db.policies[c.Name] != nil {
		return ErrRetentionPolicyExists
	}

	// Add policy to the database.
	db.policies[c.Name] = &RetentionPolicy{
		Name:     c.Name,
		Duration: c.Duration,
		ReplicaN: c.ReplicaN,
	}

	// Persist to metastore.
	s.meta.mustUpdate(func(tx *metatx) error {
		return tx.saveDatabase(db)
	})

	return nil
}

type createRetentionPolicyCommand struct {
	Database string        `json:"database"`
	Name     string        `json:"name"`
	Duration time.Duration `json:"duration"`
	ReplicaN uint32        `json:"replicaN"`
	SplitN   uint32        `json:"splitN"`
}

// UpdateRetentionPolicy updates an existing retention policy on a database.
func (s *Server) UpdateRetentionPolicy(database, name string, rp *RetentionPolicy) error {
	c := &updateRetentionPolicyCommand{Database: database, Name: name, NewName: rp.Name}
	_, err := s.broadcast(updateRetentionPolicyMessageType, c)
	return err
}

type updateRetentionPolicyCommand struct {
	Database string `json:"database"`
	Name     string `json:"name"`
	NewName  string `json:"newName"`
}

func (s *Server) applyUpdateRetentionPolicy(m *messaging.Message) (err error) {
	var c updateRetentionPolicyCommand
	mustUnmarshalJSON(m.Data, &c)

	s.mu.Lock()
	defer s.mu.Unlock()

	// Validate command.
	db := s.databases[c.Database]
	if s.databases[c.Database] == nil {
		return ErrDatabaseNotFound
	} else if c.Name == "" {
		return ErrRetentionPolicyNameRequired
	}

	// Retrieve the policy.
	p := db.policies[c.Name]
	if db.policies[c.Name] == nil {
		return ErrRetentionPolicyNotFound
	}

	// Update the policy name, if not blank.
	if c.NewName != c.Name && c.NewName != "" {
		delete(db.policies, p.Name)
		p.Name = c.NewName
		db.policies[p.Name] = p
	}

	// Persist to metastore.
	err = s.meta.mustUpdate(func(tx *metatx) error {
		return tx.saveDatabase(db)
	})

	return
}

// DeleteRetentionPolicy removes a retention policy from a database.
func (s *Server) DeleteRetentionPolicy(database, name string) error {
	c := &deleteRetentionPolicyCommand{Database: database, Name: name}
	_, err := s.broadcast(deleteRetentionPolicyMessageType, c)
	return err
}

func (s *Server) applyDeleteRetentionPolicy(m *messaging.Message) (err error) {
	var c deleteRetentionPolicyCommand
	mustUnmarshalJSON(m.Data, &c)

	s.mu.Lock()
	defer s.mu.Unlock()

	// Retrieve the database.
	db := s.databases[c.Database]
	if s.databases[c.Database] == nil {
		return ErrDatabaseNotFound
	} else if c.Name == "" {
		return ErrRetentionPolicyNameRequired
	} else if db.policies[c.Name] == nil {
		return ErrRetentionPolicyNotFound
	}

	// Remove retention policy.
	delete(db.policies, c.Name)

	// Persist to metastore.
	err = s.meta.mustUpdate(func(tx *metatx) error {
		return tx.saveDatabase(db)
	})

	return
}

type deleteRetentionPolicyCommand struct {
	Database string `json:"database"`
	Name     string `json:"name"`
}

// SetDefaultRetentionPolicy sets the default policy to write data into and query from on a database.
func (s *Server) SetDefaultRetentionPolicy(database, name string) error {
	c := &setDefaultRetentionPolicyCommand{Database: database, Name: name}
	_, err := s.broadcast(setDefaultRetentionPolicyMessageType, c)
	return err
}

func (s *Server) applySetDefaultRetentionPolicy(m *messaging.Message) (err error) {
	var c setDefaultRetentionPolicyCommand
	mustUnmarshalJSON(m.Data, &c)

	s.mu.Lock()
	defer s.mu.Unlock()

	// Validate command.
	db := s.databases[c.Database]
	if s.databases[c.Database] == nil {
		return ErrDatabaseNotFound
	} else if db.policies[c.Name] == nil {
		return ErrRetentionPolicyNotFound
	}

	// Update default policy.
	db.defaultRetentionPolicy = c.Name

	// Persist to metastore.
	err = s.meta.mustUpdate(func(tx *metatx) error {
		return tx.saveDatabase(db)
	})

	return
}

type setDefaultRetentionPolicyCommand struct {
	Database string `json:"database"`
	Name     string `json:"name"`
}

func (s *Server) applyCreateSeriesIfNotExists(m *messaging.Message) error {
	var c createSeriesIfNotExistsCommand
	mustUnmarshalJSON(m.Data, &c)

	s.mu.Lock()
	defer s.mu.Unlock()

	// Validate command.
	db := s.databases[c.Database]
	if db == nil {
		return ErrDatabaseNotFound
	}

	if _, series := db.MeasurementAndSeries(c.Name, c.Tags); series != nil {
		return nil
	}

	// save to the metastore and add it to the in memory index
	var series *Series
	err := s.meta.mustUpdate(func(tx *metatx) error {
		var err error
		series, err = tx.createSeries(db.name, c.Name, c.Tags)
		return err
	})
	if err != nil {
		return err
	}
	db.addSeriesToIndex(c.Name, series)

	return nil
}

type createSeriesIfNotExistsCommand struct {
	Database string            `json:"database"`
	Name     string            `json:"name"`
	Tags     map[string]string `json:"tags"`
}

// WriteSeries writes series data to the database.
func (s *Server) WriteSeries(database, retentionPolicy, name string, tags map[string]string, timestamp time.Time, values map[string]interface{}) error {
	// Find the id for the series and tagset
	seriesID, err := s.createSeriesIfNotExists(database, name, tags)
	if err != nil {
		return err
	}

<<<<<<< HEAD
	// Retrieve measurement.
	m, err := s.measurement(database, name)
	if err != nil {
		return nil, err
	} else if m == nil {
		return nil, ErrMeasurementNotFound
=======
	// If the retention policy is not set, use the default for this database.
	if retentionPolicy == "" {
		rp, err := s.DefaultRetentionPolicy(database)
		if err != nil {
			return fmt.Errorf("failed to determine default retention policy: %s", err.Error())
		}
		retentionPolicy = rp.Name
	}

	// Now write it into the shard.
	sh, err := s.createShardIfNotExists(database, retentionPolicy, id, timestamp)
	if err != nil {
		return fmt.Errorf("create shard(%s/%s): %s", retentionPolicy, timestamp.Format(time.RFC3339Nano), err)
>>>>>>> 724fce45
	}

	// Retrieve shard group.
	g, err := s.createShardGroupIfNotExists(database, retentionPolicy, timestamp)
	if err != nil {
		return fmt.Errorf("create shard(%s/%d): %s", retentionPolicy, timestamp.Format(time.RFC3339Nano), err)
	}

	// Find appropriate shard within the shard group.
	sh := g.Shards[int(seriesID)%len(g.Shards)]

	// Ignore requests that have no values.
	if len(values) == 0 {
		return nil
	}

	// Attempt to convert value keys to field ids.
	rawValues := m.mapValues(values)

	// Encode point header.
	var flags pointHeaderFlag
	if rawValues != nil {
		flags |= pointHeaderRawFlag
	}
	data := marshalPointHeader(seriesID, timestamp.UnixNano(), flags)

	// Encode raw data if available.
	// Otherwise encode as JSON.
	if (flags & pointHeaderRawFlag) != 0 {
		data = append(data, marshalValues(rawValues)...)
	} else {
		buf, err := json.Marshal(values)
		if err != nil {
			return err
		}
		data = append(data, buf...)
	}

	// Publish "write series" message on shard's topic to broker.
	_, err = s.client.Publish(&messaging.Message{
		Type:    writeSeriesMessageType,
		TopicID: sh.ID,
		Data:    data,
	})
	return err
}

func (s *Server) applyWriteSeries(m *messaging.Message) error {
	s.mu.RLock()

	// Retrieve the shard.
	sh := s.shards[m.TopicID]
	if sh == nil {
		s.mu.RUnlock()
		return ErrShardNotFound
	}
	s.mu.RUnlock()

	// TODO: Enable some way to specify if the data should be overwritten
	overwrite := true

	// Write to shard.
	warn("WRITING!")
	return sh.writeSeries(overwrite, m.Data)
}

func (s *Server) createSeriesIfNotExists(database, name string, tags map[string]string) (uint32, error) {
	// Try to find series locally first.
	s.mu.RLock()
	idx := s.databases[database]
	if _, series := idx.MeasurementAndSeries(name, tags); series != nil {
		s.mu.RUnlock()
		return series.ID, nil
	}
	// release the read lock so the broadcast can actually go through and acquire the write lock
	s.mu.RUnlock()

	// If it doesn't exist then create a message and broadcast.
	c := &createSeriesIfNotExistsCommand{Database: database, Name: name, Tags: tags}
	_, err := s.broadcast(createSeriesIfNotExistsMessageType, c)
	if err != nil {
		return 0, err
	}

	// Lookup series again.
	_, series := idx.MeasurementAndSeries(name, tags)
	if series == nil {
		return 0, ErrSeriesNotFound
	}
	return series.ID, nil
}

// ReadSeries reads a single point from a series in the database.
func (s *Server) ReadSeries(database, retentionPolicy, name string, tags map[string]string, timestamp time.Time) (map[string]interface{}, error) {
	panic("TODO")
}

func (s *Server) MeasurementNames(database string) []string {
	s.mu.RLock()
	defer s.mu.RUnlock()

	db := s.databases[database]
	if db == nil {
		return nil
	}

	return db.names
}

func (s *Server) MeasurementSeriesIDs(database, measurement string) SeriesIDs {
	s.mu.RLock()
	defer s.mu.RUnlock()

	db := s.databases[database]
	if db == nil {
		return nil
	}

	return db.SeriesIDs([]string{measurement}, nil)
}

// processor runs in a separate goroutine and processes all incoming broker messages.
func (s *Server) processor(client MessagingClient, done chan struct{}) {
	for {
		// Read incoming message.
		var m *messaging.Message
		select {
		case <-done:
			return
		case m = <-client.C():
		}

		// Process message.
		var err error
		switch m.Type {
		case writeSeriesMessageType:
			err = s.applyWriteSeries(m)
		case createDataNodeMessageType:
			err = s.applyCreateDataNode(m)
		case deleteDataNodeMessageType:
			err = s.applyDeleteDataNode(m)
		case createDatabaseMessageType:
			err = s.applyCreateDatabase(m)
		case deleteDatabaseMessageType:
			err = s.applyDeleteDatabase(m)
		case createUserMessageType:
			err = s.applyCreateUser(m)
		case updateUserMessageType:
			err = s.applyUpdateUser(m)
		case deleteUserMessageType:
			err = s.applyDeleteUser(m)
		case createRetentionPolicyMessageType:
			err = s.applyCreateRetentionPolicy(m)
		case updateRetentionPolicyMessageType:
			err = s.applyUpdateRetentionPolicy(m)
		case deleteRetentionPolicyMessageType:
			err = s.applyDeleteRetentionPolicy(m)
		case createShardGroupIfNotExistsMessageType:
			err = s.applyCreateShardGroupIfNotExists(m)
		case setDefaultRetentionPolicyMessageType:
			err = s.applySetDefaultRetentionPolicy(m)
		case createSeriesIfNotExistsMessageType:
			err = s.applyCreateSeriesIfNotExists(m)
		}

		// Sync high water mark and errors.
		s.mu.Lock()
		s.index = m.Index
		if err != nil {
			s.errors[m.Index] = err
		}
		s.mu.Unlock()
	}
}

// MessagingClient represents the client used to receive messages from brokers.
type MessagingClient interface {
	// Publishes a message to the broker.
	Publish(m *messaging.Message) (index uint64, err error)

	// Creates a new replica with a given ID on the broker.
	CreateReplica(replicaID uint64) error

	// Deletes an existing replica with a given ID from the broker.
	DeleteReplica(replicaID uint64) error

	// Creates a subscription for a replica to a topic.
	Subscribe(replicaID, topicID uint64) error

	// Removes a subscription from the replica for a topic.
	Unsubscribe(replicaID, topicID uint64) error

	// The streaming channel for all subscribed messages.
	C() <-chan *messaging.Message
}

// DataNode represents a data node in the cluster.
type DataNode struct {
	ID  uint64
	URL *url.URL
}

// newDataNode returns an instance of DataNode.
func newDataNode() *DataNode { return &DataNode{} }

type dataNodes []*DataNode

func (p dataNodes) Len() int           { return len(p) }
func (p dataNodes) Less(i, j int) bool { return p[i].ID < p[j].ID }
func (p dataNodes) Swap(i, j int)      { p[i], p[j] = p[j], p[i] }

// BcryptCost is the cost associated with generating password with Bcrypt.
// This setting is lowered during testing to improve test suite performance.
var BcryptCost = 10

// User represents a user account on the system.
// It can be given read/write permissions to individual databases.
type User struct {
	Name  string `json:"name"`
	Hash  string `json:"hash"`
	Admin bool   `json:"admin,omitempty"`
}

// Authenticate returns nil if the password matches the user's password.
// Returns an error if the password was incorrect.
func (u *User) Authenticate(password string) error {
	return bcrypt.CompareHashAndPassword([]byte(u.Hash), []byte(password))
}

// users represents a list of users, sortable by name.
type users []*User

func (p users) Len() int           { return len(p) }
func (p users) Less(i, j int) bool { return p[i].Name < p[j].Name }
func (p users) Swap(i, j int)      { p[i], p[j] = p[j], p[i] }

type Matcher struct {
	IsRegex bool
	Name    string
}

func (m *Matcher) Matches(name string) bool {
	if m.IsRegex {
		matches, _ := regexp.MatchString(m.Name, name)
		return matches
	}
	return m.Name == name
}

// HashPassword generates a cryptographically secure hash for password.
// Returns an error if the password is invalid or a hash cannot be generated.
func HashPassword(password string) ([]byte, error) {
	// The second arg is the cost of the hashing, higher is slower but makes
	// it harder to brute force, since it will be really slow and impractical
	return bcrypt.GenerateFromPassword([]byte(password), BcryptCost)
}

// ContinuousQuery represents a query that exists on the server and processes
// each incoming event.
type ContinuousQuery struct {
	ID    uint32
	Query string
	// TODO: ParsedQuery *parser.SelectQuery
}

// copyURL returns a copy of the the URL.
func copyURL(u *url.URL) *url.URL {
	other := &url.URL{}
	*other = *u
	return other
}<|MERGE_RESOLUTION|>--- conflicted
+++ resolved
@@ -1211,28 +1211,21 @@
 		return err
 	}
 
-<<<<<<< HEAD
+	// If the retention policy is not set, use the default for this database.
+	if retentionPolicy == "" {
+		rp, err := s.DefaultRetentionPolicy(database)
+		if err != nil {
+			return fmt.Errorf("failed to determine default retention policy: %s", err.Error())
+		}
+		retentionPolicy = rp.Name
+	}
+
 	// Retrieve measurement.
 	m, err := s.measurement(database, name)
 	if err != nil {
 		return nil, err
 	} else if m == nil {
 		return nil, ErrMeasurementNotFound
-=======
-	// If the retention policy is not set, use the default for this database.
-	if retentionPolicy == "" {
-		rp, err := s.DefaultRetentionPolicy(database)
-		if err != nil {
-			return fmt.Errorf("failed to determine default retention policy: %s", err.Error())
-		}
-		retentionPolicy = rp.Name
-	}
-
-	// Now write it into the shard.
-	sh, err := s.createShardIfNotExists(database, retentionPolicy, id, timestamp)
-	if err != nil {
-		return fmt.Errorf("create shard(%s/%s): %s", retentionPolicy, timestamp.Format(time.RFC3339Nano), err)
->>>>>>> 724fce45
 	}
 
 	// Retrieve shard group.
