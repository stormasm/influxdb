--- conflicted
+++ resolved
@@ -426,7 +426,6 @@
 			legend.Orientation = c.Legend.Orientation
 		}
 
-<<<<<<< HEAD
 		tableOptions := chronograf.TableOptions{}
 		if c.TableOptions != nil {
 			sortBy := chronograf.TableColumn{}
@@ -447,6 +446,13 @@
 			tableOptions.VerticalTimeAxis = c.TableOptions.VerticalTimeAxis
 			tableOptions.Wrapping = c.TableOptions.Wrapping
 
+		}
+
+		// FIXME: this is merely for legacy cells and
+		//        should be removed as soon as possible
+		cellType := c.Type
+		if cellType == "" {
+			cellType = "line"
 		}
 
 		cells[i] = chronograf.DashboardCell{
@@ -457,32 +463,11 @@
 			H:            c.H,
 			Name:         c.Name,
 			Queries:      queries,
-			Type:         c.Type,
+			Type:         cellType,
 			Axes:         axes,
 			CellColors:   colors,
 			Legend:       legend,
 			TableOptions: tableOptions,
-=======
-		// FIXME: this is merely for legacy cells and
-		//        should be removed as soon as possible
-		cellType := c.Type
-		if cellType == "" {
-			cellType = "line"
-		}
-
-		cells[i] = chronograf.DashboardCell{
-			ID:         c.ID,
-			X:          c.X,
-			Y:          c.Y,
-			W:          c.W,
-			H:          c.H,
-			Name:       c.Name,
-			Queries:    queries,
-			Type:       cellType,
-			Axes:       axes,
-			CellColors: colors,
-			Legend:     legend,
->>>>>>> b2e8612c
 		}
 	}
 
