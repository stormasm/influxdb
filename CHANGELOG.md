## v1.3.9.0 [2017-10-06]
### Bug Fixes
1. [#2004](https://github.com/influxdata/chronograf/pull/2004): Fix Data Explorer disappearing query templates in dropdown
1. [#2006](https://github.com/influxdata/chronograf/pull/2006): Fix missing alert for duplicate db name
1. [#2015](https://github.com/influxdata/chronograf/pull/2015): Chronograf shows real status for windows hosts when metrics are saved in non-default db - thank you, @ar7z1!
1. [#2019](https://github.com/influxdata/chronograf/pull/2006): Fix false error warning for duplicate kapacitor name
1. [#2018](https://github.com/influxdata/chronograf/pull/2018): Fix unresponsive display options and query builder in dashboards

### Features
1. [#1885](https://github.com/influxdata/chronograf/pull/1885): Add `fill` options to data explorer and dashboard queries
1. [#1978](https://github.com/influxdata/chronograf/pull/1978): Support editing kapacitor TICKScript
1. [#1721](https://github.com/influxdata/chronograf/pull/1721): Introduce the TICKscript editor UI
1. [#1992](https://github.com/influxdata/chronograf/pull/1992): Add .csv download button to data explorer
1. [#2082](https://github.com/influxdata/chronograf/pull/2082): Add Data Explorer InfluxQL query and location query synchronization, so queries can be shared via a a URL
<<<<<<< HEAD
=======
1. [#1996](https://github.com/influxdata/chronograf/pull/1996): Able to switch InfluxDB sources on a per graph basis
>>>>>>> a2f270bd

### UI Improvements
1. [#2002](https://github.com/influxdata/chronograf/pull/2002): Require a second click when deleting a dashboard cell
1. [#2002](https://github.com/influxdata/chronograf/pull/2002): Sort database list in Schema Explorer alphabetically
1. [#2002](https://github.com/influxdata/chronograf/pull/2002): Improve usability of dashboard cell context menus
1. [#2002](https://github.com/influxdata/chronograf/pull/2002): Move dashboard cell renaming UI into Cell Editor Overlay
1. [#2040](https://github.com/influxdata/chronograf/pull/2040): Prevent the legend from overlapping graphs at the bottom of the screen
1. [#2054](https://github.com/influxdata/chronograf/pull/2054): Add a "Plus" icon to every button with an Add or Create action for clarity and consistency
1. [#2052](https://github.com/influxdata/chronograf/pull/2052): Make hovering over series smoother
1. [#2071](https://github.com/influxdata/chronograf/pull/2071): Reduce the number of pixels per cell to one point per 3 pixels
1. [#2072](https://github.com/influxdata/chronograf/pull/2072): Remove tabs from Data Explorer
1. [#2057](https://github.com/influxdata/chronograf/pull/2057): Improve appearance of placeholder text in inputs
1. [#2057](https://github.com/influxdata/chronograf/pull/2057): Add ability to use "Default" values in Source Connection form
1. [#2069](https://github.com/influxdata/chronograf/pull/2069): Display name & port in SourceIndicator tooltip

## v1.3.8.1 [unreleased]
### Bug Fixes
### Features

### UI Improvements

## v1.3.8.0 [2017-09-07]
### Bug Fixes
1. [#1886](https://github.com/influxdata/chronograf/pull/1886): Fix the limit of 100 alert rules on alert rules page
1. [#1930](https://github.com/influxdata/chronograf/pull/1930): Fix graphs when y-values are constant
1. [#1951](https://github.com/influxdata/chronograf/pull/1951): Fix crosshair not being removed when user leaves graph
1. [#1943](https://github.com/influxdata/chronograf/pull/1943): Fix inability to add kapacitor from source page on fresh install
1. [#1947](https://github.com/influxdata/chronograf/pull/1947): Fix DataExplorer crashing if a field property is not present in the queryConfig
1. [#1957](https://github.com/influxdata/chronograf/pull/1957): Fix the max y value of stacked graphs preventing display of the upper bounds of the chart
1. [#1969](https://github.com/influxdata/chronograf/pull/1969): Fix for delayed selection of template variables using URL query params
1. [#1982](https://github.com/influxdata/chronograf/pull/1982): Fix return code on meta nodes when raft redirects to leader

### Features
1. [#1928](https://github.com/influxdata/chronograf/pull/1928): Add prefix, suffix, scale, and other y-axis formatting for cells in dashboards
1. [#1934](https://github.com/influxdata/chronograf/pull/1934): Update the group by time when zooming in graphs
1. [#1945](https://github.com/influxdata/chronograf/pull/1945): Add the ability to link directly to presentation mode in dashboards with the `present` boolean query parameter in the URL
1. [#1969](https://github.com/influxdata/chronograf/pull/1969): Add the ability to select a template variable via a URL parameter

### UI Improvements
1. [#1933](https://github.com/influxdata/chronograf/pull/1933): Use line-stacked graph type for memory information - thank you, @Joxit!
1. [#1940](https://github.com/influxdata/chronograf/pull/1940): Improve cell sizes in Admin Database tables
1. [#1942](https://github.com/influxdata/chronograf/pull/1942): Polish appearance of optional alert parameters in Kapacitor rule builder
1. [#1944](https://github.com/influxdata/chronograf/pull/1944): Add active state for Status page navbar icon
1. [#1944](https://github.com/influxdata/chronograf/pull/1944): Improve UX of navigation to a sub-nav item in the navbar
1. [#1971](https://github.com/influxdata/chronograf/pull/1971): Resolve confusing deadman trigger alert rule UI

## v1.3.7.0 [2017-08-23]
### Features
1. [#1928](https://github.com/influxdata/chronograf/pull/1928): Add prefix, suffix, scale, and other y-axis formatting

### UI Improvements

## v1.3.7.0
### Bug Fixes
1. [#1795](https://github.com/influxdata/chronograf/pull/1795): Fix uptime status on Windows hosts running Telegraf
1. [#1715](https://github.com/influxdata/chronograf/pull/1715): Chronograf now renders on IE11.
1. [#1870](https://github.com/influxdata/chronograf/pull/1870): Fix console error for placing prop on div
1. [#1864](https://github.com/influxdata/chronograf/pull/1864): Fix Write Data form upload button and add `onDragExit` handler
1. [#1891](https://github.com/influxdata/chronograf/pull/1891): Fix Kapacitor config for PagerDuty via the UI
1. [#1872](https://github.com/influxdata/chronograf/pull/1872): Prevent stats in the legend from wrapping line

### Features
1. [#1863](https://github.com/influxdata/chronograf/pull/1863): Improve 'new-sources' server flag example by adding 'type' key

### UI Improvements
1. [#1862](https://github.com/influxdata/chronograf/pull/1862): Show "Add Graph" button on cells with no queries

## v1.3.6.1 [2017-08-14]
**Upgrade Note** This release (1.3.6.1) fixes a possibly data corruption issue with dashboard cells' graph types. If you upgraded to 1.3.6.0 and visited any dashboard, once you have then upgraded to this release (1.3.6.1) you will need to manually reset the graph type for every cell via the cell's caret --> Edit --> Display Options. If you upgraded directly to 1.3.6.1, you should not experience this issue.

## Bug Fixes
1. [#1795](https://github.com/influxdata/chronograf/pull/1795): Fix uptime status on Windows hosts running Telegraf
1. [#1715](https://github.com/influxdata/chronograf/pull/1715): Chronograf now renders on IE11.
1. [#1870](https://github.com/influxdata/chronograf/pull/1870): Fix console error for placing prop on div
1. [#1864](https://github.com/influxdata/chronograf/pull/1864): Fix Write Data form upload button and add `onDragExit` handler
1. [#1866](https://github.com/influxdata/chronograf/pull/1866): Fix missing cell type (and consequently single-stat)
1. [#1891](https://github.com/influxdata/chronograf/pull/1891): Fix Kapacitor config for PagerDuty via the UI
1. [#1897](https://github.com/influxdata/chronograf/pull/1897): Fix regression from [#1864](https://github.com/influxdata/chronograf/pull/1864) and redesign drag & drop interaction
1. [#1872](https://github.com/influxdata/chronograf/pull/1872): Prevent stats in the legend from wrapping line
1. [#1899](https://github.com/influxdata/chronograf/pull/1899): Fix raw query editor in Data Explorer not using selected time
1. [#1922](https://github.com/influxdata/chronograf/pull/1922): Fix Safari display issues in the Cell Editor display options
1. [#1715](https://github.com/influxdata/chronograf/pull/1715): Chronograf now renders on IE11.
1. [#1866](https://github.com/influxdata/chronograf/pull/1866): Fix missing cell type (and consequently single-stat)
1. [#1866](https://github.com/influxdata/chronograf/pull/1866): Fix data corruption issue with dashboard graph types
    **Note**: If you upgraded to 1.3.6.0 and visited any dashboard, you will need to manually reset the graph type for every cell via the cell's caret -> Edit -> Display Options.
1. [#1870](https://github.com/influxdata/chronograf/pull/1870): Fix console error for placing prop on div
1. [#1845](https://github.com/influxdata/chronograf/pull/1845): Fix inaccessible scroll bar in Data Explorer table
1. [#1866](https://github.com/influxdata/chronograf/pull/1866): Fix non-persistence of dashboard graph types
1. [#1872](https://github.com/influxdata/chronograf/pull/1872): Prevent stats in the legend from wrapping line


### Features
1. [#1863](https://github.com/influxdata/chronograf/pull/1863): Improve 'new-sources' server flag example by adding 'type' key
1. [#1898](https://github.com/influxdata/chronograf/pull/1898): Add an input and validation to custom time range calendar dropdowns
1. [#1904](https://github.com/influxdata/chronograf/pull/1904): Add support for selecting template variables with URL params
1. [#1859](https://github.com/influxdata/chronograf/pull/1859): Add y-axis controls to the API for layouts

### UI Improvements
1. [#1862](https://github.com/influxdata/chronograf/pull/1862): Show "Add Graph" button on cells with no queries

## v1.3.6.1 [2017-08-14]
**Upgrade Note** This release (1.3.6.1) fixes a possibly data corruption issue with dashboard cells' graph types. If you upgraded to 1.3.6.0 and visited any dashboard, once you have then upgraded to this release (1.3.6.1) you will need to manually reset the graph type for every cell via the cell's caret --> Edit --> Display Options. If you upgraded directly to 1.3.6.1, you should not experience this issue.

### Bug Fixes
1. [#1845](https://github.com/influxdata/chronograf/pull/1845): Fix inaccessible scroll bar in Data Explorer table
1. [#1866](https://github.com/influxdata/chronograf/pull/1866): Fix non-persistence of dashboard graph types

### Features
1. [#1859](https://github.com/influxdata/chronograf/pull/1859): Add y-axis controls to the API for layouts

### UI Improvements
1. [#1846](https://github.com/influxdata/chronograf/pull/1846): Increase screen real estate of Query Maker in the Cell Editor Overlay

## v1.3.6.0 [2017-08-08]
### Bug Fixes
1. [#1798](https://github.com/influxdata/chronograf/pull/1798): Fix domain not updating in visualizations when changing time range manually
1. [#1799](https://github.com/influxdata/chronograf/pull/1799): Prevent console error spam from Dygraph's synchronize method when a dashboard has only one graph
1. [#1813](https://github.com/influxdata/chronograf/pull/1813): Guarantee UUID for each Alert Table key to prevent dropping items when keys overlap
1. [#1795](https://github.com/influxdata/chronograf/pull/1795): Fix uptime status on Windows hosts running Telegraf
1. [#1715](https://github.com/influxdata/chronograf/pull/1715): Chronograf now renders properly on IE11.

### Features
1. [#1744](https://github.com/influxdata/chronograf/pull/1744): Add a few time range shortcuts to the custom time range menu
1. [#1714](https://github.com/influxdata/chronograf/pull/1714): Add ability to edit a dashboard graph's y-axis bounds
1. [#1714](https://github.com/influxdata/chronograf/pull/1714): Add ability to edit a dashboard graph's y-axis label
1. [#1744](https://github.com/influxdata/chronograf/pull/1744): Add a few pre-set time range selections to the custom time range menu-- be sure to add a sensible GROUP BY
1. [#1744](https://github.com/influxdata/chronograf/pull/1744): Add a few time range shortcuts to the custom time range menu

### UI Improvements
1. [#1796](https://github.com/influxdata/chronograf/pull/1796): Add spinner write data modal to indicate data is being written
1. [#1805](https://github.com/influxdata/chronograf/pull/1805): Fix bar graphs overlapping
1. [#1805](https://github.com/influxdata/chronograf/pull/1805): Assign a series consistent coloring when it appears in multiple cells
1. [#1800](https://github.com/influxdata/chronograf/pull/1800): Increase size of line protocol manual entry in Data Explorer's Write Data overlay
1. [#1812](https://github.com/influxdata/chronograf/pull/1812): Improve error message when request for Status Page News Feed fails
1. [#1858](https://github.com/influxdata/chronograf/pull/1858): Provide affirmative UI choice for 'auto' in DisplayOptions with new toggle-based component

## v1.3.5.0 [2017-07-27]
### Bug Fixes
1. [#1708](https://github.com/influxdata/chronograf/pull/1708): Fix z-index issue in dashboard cell context menu
1. [#1752](https://github.com/influxdata/chronograf/pull/1752): Clarify BoltPath server flag help text by making example the default path
1. [#1703](https://github.com/influxdata/chronograf/pull/1703): Fix cell name cancel not reverting to original name
1. [#1751](https://github.com/influxdata/chronograf/pull/1751): Fix typo that may have affected PagerDuty node creation in Kapacitor
1. [#1756](https://github.com/influxdata/chronograf/pull/1756): Prevent 'auto' GROUP BY as option in Kapacitor rule builder when applying a function to a field
1. [#1773](https://github.com/influxdata/chronograf/pull/1773): Prevent clipped buttons in Rule Builder, Data Explorer, and Configuration pages
1. [#1776](https://github.com/influxdata/chronograf/pull/1776): Fix JWT for the write path
1. [#1777](https://github.com/influxdata/chronograf/pull/1777): Disentangle client Kapacitor rule creation from Data Explorer query creation

### Features
1. [#1717](https://github.com/influxdata/chronograf/pull/1717): View server generated TICKscripts
1. [#1681](https://github.com/influxdata/chronograf/pull/1681): Add the ability to select Custom Time Ranges in the Hostpages, Data Explorer, and Dashboards
1. [#1752](https://github.com/influxdata/chronograf/pull/1752): Clarify BoltPath server flag help text by making example the default path
1. [#1738](https://github.com/influxdata/chronograf/pull/1738): Add shared secret JWT authorization to InfluxDB
1. [#1724](https://github.com/influxdata/chronograf/pull/1724): Add Pushover alert support
1. [#1762](https://github.com/influxdata/chronograf/pull/1762): Restore all supported Kapacitor services when creating rules, and add most optional message parameters
1. [#1681](https://github.com/influxdata/chronograf/pull/1681): Add the ability to select Custom Time Ranges in the Hostpages, Data Explorer, and Dashboards.
1. [#1717](https://github.com/influxdata/chronograf/pull/1717): View server generated TICKscripts

### UI Improvements
1. [#1707](https://github.com/influxdata/chronograf/pull/1707): Polish alerts table in status page to wrap text less
1. [#1770](https://github.com/influxdata/chronograf/pull/1770): Specify that version is for Chronograf on Configuration page
1. [#1779](https://github.com/influxdata/chronograf/pull/1779): Move custom time range indicator on cells into corner when in presentation mode
1. [#1779](https://github.com/influxdata/chronograf/pull/1779): Highlight legend "Snip" toggle when active

## v1.3.4.0 [2017-07-10]
### Bug Fixes
1. [#1612](https://github.com/influxdata/chronograf/pull/1612): Disallow writing to \_internal in the Data Explorer
1. [#1655](https://github.com/influxdata/chronograf/pull/1655): Add more than one color to Line+Stat graphs
1. [#1688](https://github.com/influxdata/chronograf/pull/1688): Fix updating Retention Policies in single-node InfluxDB instances
1. [#1689](https://github.com/influxdata/chronograf/pull/1689): Lock the width of Template Variable dropdown menus to the size of their longest option

### Features
1. [#1645](https://github.com/influxdata/chronograf/pull/1645): Add Auth0 as a supported OAuth2 provider
1. [#1660](https://github.com/influxdata/chronograf/pull/1660): Add ability to add custom links to User menu via server CLI or ENV vars
1. [#1660](https://github.com/influxdata/chronograf/pull/1660): Allow users to configure custom links on startup that will appear under the User menu in the sidebar
1. [#1674](https://github.com/influxdata/chronograf/pull/1674): Add support for Auth0 organizations
1. [#1695](https://github.com/influxdata/chronograf/pull/1695): Allow users to configure InfluxDB and Kapacitor sources on startup

### UI Improvements
1. [#1644](https://github.com/influxdata/chronograf/pull/1644): Redesign Alerts History table on Status Page to have sticky headers
1. [#1581](https://github.com/influxdata/chronograf/pull/1581): Refresh Template Variable values on Dashboard page load
1. [#1655](https://github.com/influxdata/chronograf/pull/1655): Display current version of Chronograf at the bottom of Configuration page
1. [#1655](https://github.com/influxdata/chronograf/pull/1655): Redesign Dashboards table and sort them alphabetically
1. [#1655](https://github.com/influxdata/chronograf/pull/1655): Bring design of navigation sidebar in line with Branding Documentation

## v1.3.3.3 [2017-06-21]
### Bug Fixes
1. [1651](https://github.com/influxdata/chronograf/pull/1651): Add back in x and y axes and revert some style changes on Line + Single Stat graphs

## v1.3.3.2 [2017-06-21]
### Bug Fixes

## v1.3.3.3 [2017-06-21]
### Bug Fixes
1. [1651](https://github.com/influxdata/chronograf/pull/1651): Add back in x and y axes and revert some style changes on Line + Single Stat graphs

## v1.3.3.2 [2017-06-21]
### Bug Fixes
1. [1650](https://github.com/influxdata/chronograf/pull/1650): Fix broken cpu reporting on hosts page and normalize InfluxQL

## v1.3.3.1 [2017-06-21]
### Bug Fixes
1. [#1641](https://github.com/influxdata/chronograf/pull/1641): Fix enable / disable being out of sync on Kapacitor Rules Page

### Features
1. [#1647](https://github.com/influxdata/chronograf/pull/1647): Add file uploader to Data Explorer for write protocol
### UI Improvements
1. [#1642](https://github.com/influxdata/chronograf/pull/1642): Do not prefix basepath to external link for news feed

## v1.3.3.0 [2017-06-19]

### Bug Fixes
1. [#1512](https://github.com/influxdata/chronograf/pull/1512): Prevent legend from flowing over window bottom bound
1. [#1600](https://github.com/influxdata/chronograf/pull/1600): Prevent Kapacitor configurations from having the same name
1. [#1600](https://github.com/influxdata/chronograf/pull/1600): Limit Kapacitor configuration names to 33 characters to fix display bug
1. [#1622](https://github.com/influxdata/chronograf/pull/1622): Use function selector grid in Kapacitor rule builder query maker instead of dropdown

### Features
1. [#1512](https://github.com/influxdata/chronograf/pull/1512): Synchronize vertical crosshair at same time across all graphs in a dashboard
1. [#1609](https://github.com/influxdata/chronograf/pull/1609): Add automatic GROUP BY (time) functionality to dashboards
1. [#1608](https://github.com/influxdata/chronograf/pull/1608): Add a Status Page with Recent Alerts bar graph, Recent Alerts table, News Feed, and Getting Started widgets

### UI Improvements
1. [#1512](https://github.com/influxdata/chronograf/pull/1512): When dashboard time range is changed, reset graphs that are zoomed in
1. [#1599](https://github.com/influxdata/chronograf/pull/1599): Bar graph option added to dashboard
1. [#1600](https://github.com/influxdata/chronograf/pull/1600): Redesign source management table to be more intuitive
1. [#1600](https://github.com/influxdata/chronograf/pull/1600): Redesign Line + Single Stat cells to appear more like a sparkline, and improve legibility
1. [#1639](https://github.com/influxdata/chronograf/pull/1639): Improve graph synchronization performance

## v1.3.2.1 [2017-06-06]

### Bug Fixes
1. [#1594](https://github.com/influxdata/chronograf/pull/1594): Restore Line + Single Stat styles

## v1.3.2.0 [2017-06-05]

### Bug Fixes
1. [#1530](https://github.com/influxdata/chronograf/pull/1530): Update the query config's field ordering to always match the input query
1. [#1535](https://github.com/influxdata/chronograf/pull/1535): Allow users to add functions to existing Kapacitor rules
1. [#1564](https://github.com/influxdata/chronograf/pull/1564): Fix logout menu item regression
1. [#1562](https://github.com/influxdata/chronograf/pull/1562): Fix InfluxQL parsing with multiple tag values for a tag key
1. [#1582](https://github.com/influxdata/chronograf/pull/1582): Fix load localStorage and warning UX on fresh Chronograf install
1. [#1584](https://github.com/influxdata/chronograf/pull/1584): Show submenus when the alert notification is present

### Features
  1. [#1537](https://github.com/influxdata/chronograf/pull/1537): Add UI to the Data Explorer for [writing data to InfluxDB](https://docs.influxdata.com/chronograf/latest/guides/transition-web-admin-interface/#writing-data)

### UI Improvements
  1. [#1508](https://github.com/influxdata/chronograf/pull/1508): Make the enter and escape keys perform as expected when renaming dashboards
  1. [#1524](https://github.com/influxdata/chronograf/pull/1524): Improve copy on the Kapacitor configuration page
  1. [#1549](https://github.com/influxdata/chronograf/pull/1549): Reset graph zoom when the user selects a new time range
  1. [#1544](https://github.com/influxdata/chronograf/pull/1544): Upgrade to new version of Influx Theme, and remove excess stylesheets
  1. [#1567](https://github.com/influxdata/chronograf/pull/1567): Replace the user icon with a solid style
  1. [#1561](https://github.com/influxdata/chronograf/pull/1561): Disable query save in cell editor mode if the query does not have a database, measurement, and field
  1. [#1575](https://github.com/influxdata/chronograf/pull/1575): Improve UX of applying functions to fields in the query builder
  1. [#1560](https://github.com/influxdata/chronograf/pull/1560): Apply mean to fields by default

## v1.3.1.0 [2017-05-22]

### Release notes

In versions 1.3.1+, installing a new version of Chronograf automatically clears the localStorage settings.

### Bug Fixes
  1. [#1450](https://github.com/influxdata/chronograf/pull/1450): Fix infinite spinner when `/chronograf` is a [basepath](https://docs.influxdata.com/chronograf/v1.3/administration/configuration/#p-basepath)
  1. [#1472](https://github.com/influxdata/chronograf/pull/1472): Remove the query templates dropdown from dashboard cell editor mode
  1. [#1458](https://github.com/influxdata/chronograf/pull/1458): New versions of Chronograf automatically clear localStorage settings
  1. [#1464](https://github.com/influxdata/chronograf/pull/1464): Fix the backwards sort arrows in table column headers
  1. [#1464](https://github.com/influxdata/chronograf/pull/1464): Fix the loading spinner on graphs
  1. [#1485](https://github.com/influxdata/chronograf/pull/1485): Filter out any template variable values that are empty, whitespace, or duplicates
  1. [#1484](https://github.com/influxdata/chronograf/pull/1484): Allow user to select SingleStat as Visualization Type before adding any queries and continue to be able to click Add Query
  1. [#1349](https://github.com/influxdata/chronograf/pull/1349): Add query for windows uptime
  1. [#1484](https://github.com/influxdata/chronograf/pull/1484): Allow users to click the add query button after selecting singleStat as the [visualization type](https://docs.influxdata.com/chronograf/v1.3/troubleshooting/frequently-asked-questions/#what-visualization-types-does-chronograf-support)
  1. [#1349](https://github.com/influxdata/chronograf/pull/1349): Add a query for windows uptime - thank you, @brianbaker!

### Features
  1. [#1477](https://github.com/influxdata/chronograf/pull/1477): Add log [event handler](https://docs.influxdata.com/chronograf/v1.3/troubleshooting/frequently-asked-questions/#what-kapacitor-event-handlers-are-supported-in-chronograf) - thank you, @mpchadwick!
  1. [#1491](https://github.com/influxdata/chronograf/pull/1491): Update Go (golang) vendoring to dep and committed vendor directory
  1. [#1500](https://github.com/influxdata/chronograf/pull/1500): Add autocomplete functionality to [template variable](https://docs.influxdata.com/chronograf/v1.3/guides/dashboard-template-variables/) dropdowns

### UI Improvements
  1. [#1451](https://github.com/influxdata/chronograf/pull/1451): Refactor scrollbars to support non-webkit browsers
  1. [#1453](https://github.com/influxdata/chronograf/pull/1453): Increase the query builder's default height in cell editor mode and in the data explorer
  1. [#1453](https://github.com/influxdata/chronograf/pull/1453): Give QueryMaker a greater initial height than Visualization
  1. [#1475](https://github.com/influxdata/chronograf/pull/1475): Add ability to toggle visibility of the Template Control Bar
  1. [#1464](https://github.com/influxdata/chronograf/pull/1464): Make the [template variables](https://docs.influxdata.com/chronograf/v1.3/guides/dashboard-template-variables/) manager more space efficient
  1. [#1464](https://github.com/influxdata/chronograf/pull/1464): Add page spinners to pages that did not have them
  1. [#1464](https://github.com/influxdata/chronograf/pull/1464): Denote which source is connected in the sources table
  1. [#1464](https://github.com/influxdata/chronograf/pull/1464): Make the logout button consistent with design
  1. [#1478](https://github.com/influxdata/chronograf/pull/1478): Use milliseconds in the InfluxDB dashboard instead of nanoseconds
  1. [#1498](https://github.com/influxdata/chronograf/pull/1498): Notify users when local settings are cleared

## v1.3.0 [2017-05-09]

### Bug Fixes
  1. [#1364](https://github.com/influxdata/chronograf/pull/1364): Fix the link to home when using the `--basepath` option
  1. [#1370](https://github.com/influxdata/chronograf/pull/1370): Remove the notification to login on the login page
  1. [#1376](https://github.com/influxdata/chronograf/pull/1376): Support queries that perform math on functions
  1. [#1399](https://github.com/influxdata/chronograf/pull/1399): Prevent the creation of blank template variables
  1. [#1406](https://github.com/influxdata/chronograf/pull/1406): Ensure thresholds for Kapacitor Rule Alerts appear on page load
  1. [#1412](https://github.com/influxdata/chronograf/pull/1412): Update the Kapacitor configuration page when the configuration changes
  1. [#1407](https://github.com/influxdata/chronograf/pull/1407): Fix Authentication when using Chronograf with a set `basepath`
  1. [#1417](https://github.com/influxdata/chronograf/pull/1417): Support escaping from presentation mode in Safari
  1. [#1365](https://github.com/influxdata/chronograf/pull/1365): Show red indicator on Hosts Page for an offline host
  1. [#1379](https://github.com/influxdata/chronograf/pull/1379): Re-implement level colors on the alerts page
  1. [#1433](https://github.com/influxdata/chronograf/pull/1433): Fix router bug introduced by upgrading to react-router v3.0
  1. [#1435](https://github.com/influxdata/chronograf/pull/1435): Show legend on Line+Stat visualization type
  1. [#1436](https://github.com/influxdata/chronograf/pull/1436): Prevent queries with `:dashboardTime:` from breaking the query builder

### Features
  1. [#1382](https://github.com/influxdata/chronograf/pull/1382): Add line-protocol proxy for InfluxDB/InfluxEnterprise Cluster data sources
  1. [#1391](https://github.com/influxdata/chronograf/pull/1391): Add `:dashboardTime:` to support cell-specific time ranges on dashboards
  1. [#1201](https://github.com/influxdata/chronograf/pull/1201): Add support for enabling and disabling TICKscripts that were created outside Chronograf
  1. [#1401](https://github.com/influxdata/chronograf/pull/1401): Allow users to delete Kapacitor configurations

### UI Improvements
  1. [#1378](https://github.com/influxdata/chronograf/pull/1378): Save user-provided relative time ranges in cells
  1. [#1373](https://github.com/influxdata/chronograf/pull/1373): Improve how cell legends and options appear on dashboards
  1. [#1385](https://github.com/influxdata/chronograf/pull/1385): Combine the measurements and tags columns in the Data Explorer and implement a new design for applying functions to fields
  1. [#602](https://github.com/influxdata/chronograf/pull/602): Normalize the terminology in Chronograf
  1. [#1392](https://github.com/influxdata/chronograf/pull/1392): Make overlays full-screen
  1. [#1395](https://github.com/influxdata/chronograf/pull/1395):Change the default global time range to past 1 hour
  1. [#1439](https://github.com/influxdata/chronograf/pull/1439): Add Source Indicator icon to the Configuration and Admin pages

## v1.2.0-beta10 [2017-04-28]

### Bug Fixes
  1. [#1337](https://github.com/influxdata/chronograf/pull/1337): Add support for blank hostnames on the Host List page
  1. [#1340](https://github.com/influxdata/chronograf/pull/1340): Fix case where the Explorer and cell editor falsely assumed there was no active query
  1. [#1338](https://github.com/influxdata/chronograf/pull/1338): Require url and name when adding a new source
  1. [#1348](https://github.com/influxdata/chronograf/pull/1348): Fix broken `Add Kapacitor` link on the Alerts page - thank you, @nickysemenza

### Features

  1. [#1154](https://github.com/influxdata/chronograf/issues/1154): Add template variables to Chronograf's customized dashboards
  1. [#1351](https://github.com/influxdata/chronograf/pull/1351): Add a canned dashboard for [phpfpm](https://github.com/influxdata/telegraf/tree/master/plugins/inputs/phpfpm) - thank you, @nickysemenza

### UI Improvements
  1. [#1335](https://github.com/influxdata/chronograf/pull/1335): Improve UX for sanitized Kapacitor event handler settings
  1. [#1342](https://github.com/influxdata/chronograf/pull/1342): Fix DB Management's abrupt database sort; only sort databases after refresh/returning to page
  1. [#1344](https://github.com/influxdata/chronograf/pull/1344): Remove the empty, default Kubernetes dashboard
  1. [#1340](https://github.com/influxdata/chronograf/pull/1340): Automatically switch to table view the query is a meta query

## v1.2.0-beta9 [2017-04-21]

### Bug Fixes
  1. [#1257](https://github.com/influxdata/chronograf/issues/1257): Fix function selection in the query builder
  1. [#1244](https://github.com/influxdata/chronograf/pull/1244): Fix the environment variable name for Google client secret
  1. [#1269](https://github.com/influxdata/chronograf/issues/1269): Add more functionality to the explorer's query generation process
  1. [#1318](https://github.com/influxdata/chronograf/issues/1318): Fix JWT refresh for auth-durations of zero and less than five minutes
  1. [#1332](https://github.com/influxdata/chronograf/pull/1332): Remove table toggle from dashboard visualization
  1. [#1335](https://github.com/influxdata/chronograf/pull/1335): Improve UX for sanitized kapacitor settings


### Features
  1. [#1292](https://github.com/influxdata/chronograf/pull/1292): Introduce Template Variable Manager
  1. [#1232](https://github.com/influxdata/chronograf/pull/1232): Fuse the query builder and raw query editor
  1. [#1265](https://github.com/influxdata/chronograf/pull/1265): Refactor the router to use auth and force /login route when auth expires
  1. [#1286](https://github.com/influxdata/chronograf/pull/1286): Add refreshing JWTs for authentication
  1. [#1316](https://github.com/influxdata/chronograf/pull/1316): Add templates API scoped within a dashboard
  1. [#1311](https://github.com/influxdata/chronograf/pull/1311): Display currently selected values in TVControlBar
  1. [#1315](https://github.com/influxdata/chronograf/pull/1315): Send selected TV values to proxy
  1. [#1302](https://github.com/influxdata/chronograf/pull/1302): Add support for multiple Kapacitors per InfluxDB source

### UI Improvements
  1. [#1259](https://github.com/influxdata/chronograf/pull/1259): Add a default display for empty dashboard
  1. [#1258](https://github.com/influxdata/chronograf/pull/1258): Display Kapacitor alert endpoint options as radio button group
  1. [#1321](https://github.com/influxdata/chronograf/pull/1321): Add yellow color to UI, Query Editor warnings are now appropriately colored

## v1.2.0-beta8 [2017-04-07]

### Bug Fixes
  1. [#1104](https://github.com/influxdata/chronograf/pull/1104): Fix Windows hosts on the host list page
  1. [#1125](https://github.com/influxdata/chronograf/pull/1125): Show cell name when editing dashboard cells
  1. [#1134](https://github.com/influxdata/chronograf/pull/1134): Fix Enterprise Kapacitor authentication
  1. [#1142](https://github.com/influxdata/chronograf/pull/1142): Fix Telegram Kapacitor configuration to display the correct disableNotification setting
  1. [#1124](https://github.com/influxdata/chronograf/pull/1124): Fix broken graph spinner in the explorer and when editing dashboard cells
  1. [#1124](https://github.com/influxdata/chronograf/pull/1124): Fix obscured legends in dashboards
  1. [#1149](https://github.com/influxdata/chronograf/pull/1149): Exit presentation mode on dashboards when using the browser back button
  1. [#1152](https://github.com/influxdata/chronograf/pull/1152): Widen single column results in the explorer
  1. [#1164](https://github.com/influxdata/chronograf/pull/1164): Restore ability to save raw queries to a dashboard cell
  1. [#1115](https://github.com/influxdata/chronograf/pull/1115): Fix `--basepath` issue where content would fail to render under certain circumstances
  1. [#1173](https://github.com/influxdata/chronograf/pull/1173): Actually save emails in Kapacitor alerts
  1. [#1178](https://github.com/influxdata/chronograf/pull/1178): Ensure Safari renders the explorer and CellEditorOverlay correctly
  1. [#1182](https://github.com/influxdata/chronograf/pull/1182): Fix empty tags for non-default retention policies
  1. [#1179](https://github.com/influxdata/chronograf/pull/1179): Render databases without retention policies on the admin page
  1. [#1128](https://github.com/influxdata/chronograf/pull/1128): Fix dashboard cell repositioning 👻
  1. [#1189](https://github.com/influxdata/chronograf/pull/1189): Improve dashboard cell renaming UX
  1. [#1202](https://github.com/influxdata/chronograf/pull/1202): Fix server returning unquoted InfluxQL keyword identifiers (e.g. `mean(count)`)
  1. [#1203](https://github.com/influxdata/chronograf/pull/1203): Fix redirect with authentication in Chronograf for InfluxEnterprise
  1. [#1095](https://github.com/influxdata/chronograf/pull/1095): Restore the logout button
  1. [#1209](https://github.com/influxdata/chronograf/pull/1209): Ask for the HipChat subdomain instead of the entire HipChat URL in the HipChat Kapacitor configuration
  1. [#1223](https://github.com/influxdata/chronograf/pull/1223): Use vhost as Chronograf's proxy to Kapacitor
  1. [#1205](https://github.com/influxdata/chronograf/pull/1205): Allow initial source to be an InfluxEnterprise source

### Features
  1. [#1112](https://github.com/influxdata/chronograf/pull/1112): Add ability to delete a dashboard
  1. [#1120](https://github.com/influxdata/chronograf/pull/1120): Allow admins to update user passwords
  1. [#1129](https://github.com/influxdata/chronograf/pull/1129): Allow InfluxDB and Kapacitor configuration via environment vars or CLI options
  1. [#1130](https://github.com/influxdata/chronograf/pull/1130): Add loading spinner to the alert history page
  1. [#1168](https://github.com/influxdata/chronograf/pull/1168): Expand support for `--basepath` on some load balancers
  1. [#1204](https://github.com/influxdata/chronograf/pull/1204): Add Slack channel per Kapacitor alert rule configuration
  1. [#1119](https://github.com/influxdata/chronograf/pull/1119): Add new auth duration CLI option; add client heartbeat
  1. [#1207](https://github.com/influxdata/chronograf/pull/1207): Add support for custom OAuth2 providers
  1. [#1212](https://github.com/influxdata/chronograf/pull/1212): Add meta query templates and loading animation to the RawQueryEditor
  1. [#1221](https://github.com/influxdata/chronograf/pull/1221): Remove the default query from empty cells on dashboards
  1. [#1101](https://github.com/influxdata/chronograf/pull/1101): Compress InfluxQL responses with gzip

### UI Improvements
  1. [#1132](https://github.com/influxdata/chronograf/pull/1132): Show blue strip next to active tab on the sidebar
  1. [#1135](https://github.com/influxdata/chronograf/pull/1135): Clarify Kapacitor alert configuration for Telegram
  1. [#1137](https://github.com/influxdata/chronograf/pull/1137): Clarify Kapacitor alert configuration for HipChat
  1. [#1136](https://github.com/influxdata/chronograf/pull/1136): Remove series highlighting in line graphs
  1. [#1124](https://github.com/influxdata/chronograf/pull/1124): Polish UI:
    * Polish dashboard cell drag interaction
    * Use Hover-To-Reveal UI pattern in all tables
    * Clarify source Indicator & Graph Tips
    * Improve DB Management page UI
  1. [#1187](https://github.com/influxdata/chronograf/pull/1187): Replace kill query confirmation modal with confirm buttons
  1. [#1185](https://github.com/influxdata/chronograf/pull/1185): Alphabetically sort databases and retention policies on the admin page
  1. [#1199](https://github.com/influxdata/chronograf/pull/1199): Move rename cell functionality to cell dropdown menu
  1. [#1211](https://github.com/influxdata/chronograf/pull/1211): Reverse the positioning of the graph visualization and the query builder on the Data Explorer page
  1. [#1222](https://github.com/influxdata/chronograf/pull/1222): Isolate cell repositioning to just those affected by adding a new cell

## v1.2.0-beta7 [2017-03-28]
### Bug Fixes
  1. [#1008](https://github.com/influxdata/chronograf/issues/1008): Fix unexpected redirection to create sources page when deleting a source
  1. [#1067](https://github.com/influxdata/chronograf/issues/1067): Fix issue creating retention policies
  1. [#1068](https://github.com/influxdata/chronograf/issues/1068): Fix issue deleting databases
  1. [#1078](https://github.com/influxdata/chronograf/issues/1078): Fix cell resizing in dashboards
  1. [#1070](https://github.com/influxdata/chronograf/issues/1070): Save GROUP BY tag(s) clauses on dashboards
  1. [#1086](https://github.com/influxdata/chronograf/issues/1086): Fix validation for deleting databases

### Features

### UI Improvements
  1. [#1092](https://github.com/influxdata/chronograf/pull/1092): Persist and render Dashboard Cell groupby queries


## v1.2.0-beta6 [2017-03-24]

### Bug Fixes
  1. [#1065](https://github.com/influxdata/chronograf/pull/1065): Add functionality to the `save` and `cancel` buttons on editable dashboards
  2. [#1069](https://github.com/influxdata/chronograf/pull/1069): Make graphs on pre-created dashboards un-editable
  3. [#1085](https://github.com/influxdata/chronograf/pull/1085): Make graphs resizable again
  4. [#1087](https://github.com/influxdata/chronograf/pull/1087): Hosts page now displays proper loading, host count, and error messages.

### Features
  1. [#1056](https://github.com/influxdata/chronograf/pull/1056): Add ability to add a dashboard cell
  2. [#1020](https://github.com/influxdata/chronograf/pull/1020): Allow users to edit cell names on dashboards
  3. [#1015](https://github.com/influxdata/chronograf/pull/1015): Add ability to edit a dashboard cell
  4. [#832](https://github.com/influxdata/chronograf/issues/832): Add a database and retention policy management page
  5. [#1035](https://github.com/influxdata/chronograf/pull/1035): Add ability to move and edit queries between raw InfluxQL mode and Query Builder mode

### UI Improvements

## v1.2.0-beta5 [2017-03-10]

### Bug Fixes
  1. [#936](https://github.com/influxdata/chronograf/pull/936): Fix leaking sockets for InfluxQL queries
  2. [#967](https://github.com/influxdata/chronograf/pull/967): Fix flash of empty graph on auto-refresh when no results were previously returned from a query
  3. [#968](https://github.com/influxdata/chronograf/issue/968): Fix wrong database used in dashboards

### Features
  1. [#993](https://github.com/influxdata/chronograf/pull/993): Add Admin page for managing users, roles, and permissions for [OSS InfluxDB](https://github.com/influxdata/influxdb) and InfluxData's [Enterprise](https://docs.influxdata.com/enterprise/v1.2/) product
  2. [#993](https://github.com/influxdata/chronograf/pull/993): Add Query Management features including the ability to view active queries and stop queries

### UI Improvements
  1. [#989](https://github.com/influxdata/chronograf/pull/989) Add a canned dashboard for mesos
  2. [#993](https://github.com/influxdata/chronograf/pull/993): Improve the multi-select dropdown
  3. [#993](https://github.com/influxdata/chronograf/pull/993): Provide better error information to users

## v1.2.0-beta4 [2017-02-24]

### Bug Fixes
  1. [#882](https://github.com/influxdata/chronograf/pull/882): Fix y-axis graph padding
  2. [#907](https://github.com/influxdata/chronograf/pull/907): Fix react-router warning
  3. [#926](https://github.com/influxdata/chronograf/pull/926): Fix Kapacitor RuleGraph display

### Features
  1. [#873](https://github.com/influxdata/chronograf/pull/873): Add [TLS](https://github.com/influxdata/chronograf/blob/master/docs/tls.md) support
  2. [#885](https://github.com/influxdata/chronograf/issues/885): Add presentation mode to the dashboard page
  3. [#891](https://github.com/influxdata/chronograf/issues/891): Make dashboard visualizations draggable
  4. [#892](https://github.com/influxdata/chronograf/issues/891): Make dashboard visualizations resizable
  5. [#893](https://github.com/influxdata/chronograf/issues/893): Persist dashboard visualization position
  6. [#922](https://github.com/influxdata/chronograf/issues/922): Additional OAuth2 support for [Heroku](https://github.com/influxdata/chronograf/blob/master/docs/auth.md#heroku) and [Google](https://github.com/influxdata/chronograf/blob/master/docs/auth.md#google)
  7. [#781](https://github.com/influxdata/chronograf/issues/781): Add global auto-refresh dropdown to all graph dashboards

### UI Improvements
  1. [#905](https://github.com/influxdata/chronograf/pull/905): Make scroll bar thumb element bigger
  2. [#917](https://github.com/influxdata/chronograf/pull/917): Simplify the sidebar
  3. [#920](https://github.com/influxdata/chronograf/pull/920): Display stacked and step plot graph types
  4. [#851](https://github.com/influxdata/chronograf/pull/851): Add configuration for [InfluxEnterprise](https://portal.influxdata.com/) meta nodes
  5. [#916](https://github.com/influxdata/chronograf/pull/916): Dynamically scale font size based on resolution

## v1.2.0-beta3 [2017-02-15]

### Bug Fixes
  1. [#879](https://github.com/influxdata/chronograf/pull/879): Fix several Kapacitor configuration page state bugs: [#875](https://github.com/influxdata/chronograf/issues/875), [#876](https://github.com/influxdata/chronograf/issues/876), [#878](https://github.com/influxdata/chronograf/issues/878)
  2. [#872](https://github.com/influxdata/chronograf/pull/872): Fix incorrect data source response

### Features
  1. [#896](https://github.com/influxdata/chronograf/pull/896) Add more docker stats

## v1.2.0-beta2 [2017-02-10]

### Bug Fixes
  1. [#865](https://github.com/influxdata/chronograf/issues/865): Support for String fields compare Kapacitor rules in Chronograf UI

### Features
  1. [#838](https://github.com/influxdata/chronograf/issues/838): Add [detail node](https://docs.influxdata.com/kapacitor/latest/nodes/alert_node/#details) to Kapacitor alerts
  2. [#847](https://github.com/influxdata/chronograf/issues/847): Enable and disable Kapacitor alerts from the alert manager page
  3. [#853](https://github.com/influxdata/chronograf/issues/853): Update builds to use yarn over npm install
  4. [#860](https://github.com/influxdata/chronograf/issues/860): Add gzip encoding and caching of static assets to server
  5. [#864](https://github.com/influxdata/chronograf/issues/864): Add support to Kapacitor rule alert configuration for:
    - HTTP
    - TCP
    - Exec
    - SMTP
    - Alerta

### UI Improvements
  1. [#822](https://github.com/influxdata/chronograf/issues/822): Simplify and improve the layout of the Data Explorer
    - The Data Explorer's intention and purpose has always been the ad hoc and ephemeral exploration of your schema and data.
      The concept of `Exploration` sessions and `Panels` betrayed this initial intention. The DE turned into a "poor man's"
      dashboarding tool. In turn, this introduced complexity in the code and the UI. In the future if I want to save, manipulate,
      and view multiple visualizations this will be done more efficiently and effectively in our dashboarding solution.

## v1.2.0-beta1 [2017-01-27]

### Bug Fixes
  1. [#788](https://github.com/influxdata/chronograf/pull/788): Fix missing fields in data explorer when using non-default retention policy
  2. [#774](https://github.com/influxdata/chronograf/issues/774): Fix gaps in layouts for hosts

### Features
  1. [#779](https://github.com/influxdata/chronograf/issues/779): Add layout for telegraf's diskio system plugin
  2. [#810](https://github.com/influxdata/chronograf/issues/810): Add layout for telegraf's net system plugin
  3. [#811](https://github.com/influxdata/chronograf/issues/811): Add layout for telegraf's procstat plugin
  4. [#737](https://github.com/influxdata/chronograf/issues/737): Add GUI for OpsGenie kapacitor alert service
  5. [#814](https://github.com/influxdata/chronograf/issues/814): Allows Chronograf to be mounted under any arbitrary URL path using the `--basepath` flag.

## v1.1.0-beta6 [2017-01-13]
### Bug Fixes
  1. [#748](https://github.com/influxdata/chronograf/pull/748): Fix missing kapacitors on source index page
  2. [#755](https://github.com/influxdata/chronograf/pull/755): Fix kapacitor basic auth proxying
  3. [#704](https://github.com/influxdata/chronograf/issues/704): Fix RPM and DEB install script and systemd unit file

### Features
  1. [#660](https://github.com/influxdata/chronograf/issues/660): Add option to accept any certificate from InfluxDB
  2. [#733](https://github.com/influxdata/chronograf/pull/733): Add optional Github organization membership checks to authentication
  3. [#564](https://github.com/influxdata/chronograf/issues/564): Add RabbitMQ pre-canned layout
  4. [#706](https://github.com/influxdata/chronograf/issues/706): Alerts on threshold where value is inside of range
  5. [#707](https://github.com/influxdata/chronograf/issues/707): Alerts on threshold where value is outside of range
  6. [#772](https://github.com/influxdata/chronograf/pull/772): Add X-Chronograf-Version header to all requests

### UI Improvements
  1. [#766](https://github.com/influxdata/chronograf/pull/766): Add click-to-insert functionality to rule message templates

## v1.1.0-beta5 [2017-01-05]

### Bug Fixes
  1. [#693](https://github.com/influxdata/chronograf/issues/693): Fix corrupted MongoDB pre-canned layout
  2. [#714](https://github.com/influxdata/chronograf/issues/714): Relative rules check data in the wrong direction
  3. [#718](https://github.com/influxdata/chronograf/issues/718): Fix bug that stopped apps from displaying

## v1.1.0-beta4 [2016-12-30]

### Features
  1. [#691](https://github.com/influxdata/chronograf/issues/691): Add server-side dashboard API
  2. [#709](https://github.com/influxdata/chronograf/pull/709): Add kapacitor range alerting to API
  3. [#672](https://github.com/influxdata/chronograf/pull/672): Added visual indicator for down hosts
  4. [#612](https://github.com/influxdata/chronograf/issues/612): Add dashboard menu

### Bug Fixes
  1. [679](https://github.com/influxdata/chronograf/issues/679): Fix version display

## v1.1.0-beta3 [2016-12-16]

### Features
  1. [#610](https://github.com/influxdata/chronograf/issues/610): Add ability to edit raw text queries in the Data Explorer

### UI Improvements
  1. [#688](https://github.com/influxdata/chronograf/issues/688): Add ability to visually distinguish queries in the Data Explorer
  1. [#618](https://github.com/influxdata/chronograf/issues/618): Add measurement name and field key to the query tab in the Data Explorer
  1. [#698](https://github.com/influxdata/chronograf/issues/698): Add color differentiation for Kapacitor alert levels
  1. [#698](https://github.com/influxdata/chronograf/issues/698): Clarify an empty Kapacitor configuration on the InfluxDB Sources page
  1. [#676](https://github.com/influxdata/chronograf/issues/676): Streamline the function selector in the Data Explorer

### Bug Fixes
  1. [#652](https://github.com/influxdata/chronograf/issues/652),[#670](https://github.com/influxdata/chronograf/issues/670): Allow text selecting in text box inputs
  2. [#679](https://github.com/influxdata/chronograf/issues/679): Add version information to the nightly builds
  3. [#675](https://github.com/influxdata/chronograf/issues/675): Fix user flow for Kapacitor connect

## v1.1.0-beta2 [2016-12-09]

### Features
  1. [#624](https://github.com/influxdata/chronograf/issues/624): Add time range selection to kapacitor alert rules
  1. Update Go to 1.7.4

### Bug Fixes
  1. [#664](https://github.com/influxdata/chronograf/issues/664): Fix Content-Type of single-page app to always be text/html
  1. [#671](https://github.com/influxdata/chronograf/issues/671): Fix multiple influxdb source freezing page

## v1.1.0-beta1 [2016-12-06]
### Layouts
  1. [#575](https://github.com/influxdata/chronograf/issues/556): Varnish Layout
  2. [#535](https://github.com/influxdata/chronograf/issues/535): Elasticsearch Layout

### Features
  1. [#565](https://github.com/influxdata/chronograf/issues/565) [#246](https://github.com/influxdata/chronograf/issues/246) [#234](https://github.com/influxdata/chronograf/issues/234) [#311](https://github.com/influxdata/chronograf/issues/311) Github Oauth login
  2. [#487](https://github.com/influxdata/chronograf/issues/487): Warn users if they are using a kapacitor instance that is configured to use an influxdb instance that does not match the current source
  3. [#597](https://github.com/influxdata/chronograf/issues/597): Filter host by series tags
  4. [#568](https://github.com/influxdata/chronograf/issues/568): [#569](https://github.com/influxdata/chronograf/issues/569): Add support for multiple y-axis, labels, and ranges
  5. [#605](https://github.com/influxdata/chronograf/issues/605): Singlestat visualization type in host view
  5. [#607](https://github.com/influxdata/chronograf/issues/607): Singlestat and line graph visualization type in host view

### Bug Fixes
  1. [#536](https://github.com/influxdata/chronograf/issues/536) Redirect the user to the kapacitor config screen if they are attempting to view or edit alerts without a configured kapacitor
  2. [#539](https://github.com/influxdata/chronograf/issues/539) Zoom works only on the first graph of a layout
  3. [#494](https://github.com/influxdata/chronograf/issues/494) Layouts should only be displayed when the measurement is present
  4. [#588](https://github.com/influxdata/chronograf/issues/588) Unable to connect to source
  5. [#586](https://github.com/influxdata/chronograf/issues/586) Allow telegraf database in non-default locations
  6. [#542](https://github.com/influxdata/chronograf/issues/542) Graphs in layouts do not show up in the order of the layout definition
  7. [#574](https://github.com/influxdata/chronograf/issues/574): Fix broken graphs on Postgres Layouts by adding aggregates
  8. [#644](https://github.com/influxdata/chronograf/pull/644): Fix bug that stopped apps from displaying
  9. [#510](https://github.com/influxdata/chronograf/issues/510): Fix connect button

## v1.1-alpha [2016-11-14]

### Release Notes

This is the initial alpha release of Chronograf 1.1.<|MERGE_RESOLUTION|>--- conflicted
+++ resolved
@@ -12,10 +12,7 @@
 1. [#1721](https://github.com/influxdata/chronograf/pull/1721): Introduce the TICKscript editor UI
 1. [#1992](https://github.com/influxdata/chronograf/pull/1992): Add .csv download button to data explorer
 1. [#2082](https://github.com/influxdata/chronograf/pull/2082): Add Data Explorer InfluxQL query and location query synchronization, so queries can be shared via a a URL
-<<<<<<< HEAD
-=======
 1. [#1996](https://github.com/influxdata/chronograf/pull/1996): Able to switch InfluxDB sources on a per graph basis
->>>>>>> a2f270bd
 
 ### UI Improvements
 1. [#2002](https://github.com/influxdata/chronograf/pull/2002): Require a second click when deleting a dashboard cell
